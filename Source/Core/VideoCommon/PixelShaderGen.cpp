// Copyright 2008 Dolphin Emulator Project
// Licensed under GPLv2+
// Refer to the license.txt file included.

#include "VideoCommon/PixelShaderGen.h"

#include <cmath>
#include <cstdio>

#include "Common/Assert.h"
#include "Common/CommonTypes.h"
#include "Common/Logging/Log.h"
#include "VideoCommon/BPMemory.h"
#include "VideoCommon/BoundingBox.h"
#include "VideoCommon/DriverDetails.h"
#include "VideoCommon/LightingShaderGen.h"
#include "VideoCommon/NativeVertexFormat.h"
#include "VideoCommon/RenderState.h"
#include "VideoCommon/VertexLoaderManager.h"
#include "VideoCommon/VideoCommon.h"
#include "VideoCommon/VideoConfig.h"
#include "VideoCommon/XFMemory.h"  // for texture projection mode

// TODO: Get rid of these
enum : u32
{
  C_COLORMATRIX = 0,                //  0
  C_COLORS = 0,                     //  0
  C_KCOLORS = C_COLORS + 4,         //  4
  C_ALPHA = C_KCOLORS + 4,          //  8
  C_TEXDIMS = C_ALPHA + 1,          //  9
  C_ZBIAS = C_TEXDIMS + 8,          // 17
  C_INDTEXSCALE = C_ZBIAS + 2,      // 19
  C_INDTEXMTX = C_INDTEXSCALE + 2,  // 21
  C_FOGCOLOR = C_INDTEXMTX + 6,     // 27
  C_FOGI = C_FOGCOLOR + 1,          // 28
  C_FOGF = C_FOGI + 1,              // 29
  C_ZSLOPE = C_FOGF + 2,            // 31
  C_EFBSCALE = C_ZSLOPE + 1,        // 32
  C_PENVCONST_END = C_EFBSCALE + 1
};

constexpr std::array<const char*, 32> tev_ksel_table_c{
    "255,255,255",        // 1   = 0x00
    "223,223,223",        // 7_8 = 0x01
    "191,191,191",        // 3_4 = 0x02
    "159,159,159",        // 5_8 = 0x03
    "128,128,128",        // 1_2 = 0x04
    "96,96,96",           // 3_8 = 0x05
    "64,64,64",           // 1_4 = 0x06
    "32,32,32",           // 1_8 = 0x07
    "0,0,0",              // INVALID = 0x08
    "0,0,0",              // INVALID = 0x09
    "0,0,0",              // INVALID = 0x0a
    "0,0,0",              // INVALID = 0x0b
    I_KCOLORS "[0].rgb",  // K0 = 0x0C
    I_KCOLORS "[1].rgb",  // K1 = 0x0D
    I_KCOLORS "[2].rgb",  // K2 = 0x0E
    I_KCOLORS "[3].rgb",  // K3 = 0x0F
    I_KCOLORS "[0].rrr",  // K0_R = 0x10
    I_KCOLORS "[1].rrr",  // K1_R = 0x11
    I_KCOLORS "[2].rrr",  // K2_R = 0x12
    I_KCOLORS "[3].rrr",  // K3_R = 0x13
    I_KCOLORS "[0].ggg",  // K0_G = 0x14
    I_KCOLORS "[1].ggg",  // K1_G = 0x15
    I_KCOLORS "[2].ggg",  // K2_G = 0x16
    I_KCOLORS "[3].ggg",  // K3_G = 0x17
    I_KCOLORS "[0].bbb",  // K0_B = 0x18
    I_KCOLORS "[1].bbb",  // K1_B = 0x19
    I_KCOLORS "[2].bbb",  // K2_B = 0x1A
    I_KCOLORS "[3].bbb",  // K3_B = 0x1B
    I_KCOLORS "[0].aaa",  // K0_A = 0x1C
    I_KCOLORS "[1].aaa",  // K1_A = 0x1D
    I_KCOLORS "[2].aaa",  // K2_A = 0x1E
    I_KCOLORS "[3].aaa",  // K3_A = 0x1F
};

constexpr std::array<const char*, 32> tev_ksel_table_a{
    "255",              // 1   = 0x00
    "223",              // 7_8 = 0x01
    "191",              // 3_4 = 0x02
    "159",              // 5_8 = 0x03
    "128",              // 1_2 = 0x04
    "96",               // 3_8 = 0x05
    "64",               // 1_4 = 0x06
    "32",               // 1_8 = 0x07
    "0",                // INVALID = 0x08
    "0",                // INVALID = 0x09
    "0",                // INVALID = 0x0a
    "0",                // INVALID = 0x0b
    "0",                // INVALID = 0x0c
    "0",                // INVALID = 0x0d
    "0",                // INVALID = 0x0e
    "0",                // INVALID = 0x0f
    I_KCOLORS "[0].r",  // K0_R = 0x10
    I_KCOLORS "[1].r",  // K1_R = 0x11
    I_KCOLORS "[2].r",  // K2_R = 0x12
    I_KCOLORS "[3].r",  // K3_R = 0x13
    I_KCOLORS "[0].g",  // K0_G = 0x14
    I_KCOLORS "[1].g",  // K1_G = 0x15
    I_KCOLORS "[2].g",  // K2_G = 0x16
    I_KCOLORS "[3].g",  // K3_G = 0x17
    I_KCOLORS "[0].b",  // K0_B = 0x18
    I_KCOLORS "[1].b",  // K1_B = 0x19
    I_KCOLORS "[2].b",  // K2_B = 0x1A
    I_KCOLORS "[3].b",  // K3_B = 0x1B
    I_KCOLORS "[0].a",  // K0_A = 0x1C
    I_KCOLORS "[1].a",  // K1_A = 0x1D
    I_KCOLORS "[2].a",  // K2_A = 0x1E
    I_KCOLORS "[3].a",  // K3_A = 0x1F
};

constexpr std::array<const char*, 16> tev_c_input_table{
    "prev.rgb",           // CPREV,
    "prev.aaa",           // APREV,
    "c0.rgb",             // C0,
    "c0.aaa",             // A0,
    "c1.rgb",             // C1,
    "c1.aaa",             // A1,
    "c2.rgb",             // C2,
    "c2.aaa",             // A2,
    "textemp.rgb",        // TEXC,
    "textemp.aaa",        // TEXA,
    "rastemp.rgb",        // RASC,
    "rastemp.aaa",        // RASA,
    "int3(255,255,255)",  // ONE
    "int3(128,128,128)",  // HALF
    "konsttemp.rgb",      // KONST
    "int3(0,0,0)",        // ZERO
};

constexpr std::array<const char*, 8> tev_a_input_table{
    "prev.a",       // APREV,
    "c0.a",         // A0,
    "c1.a",         // A1,
    "c2.a",         // A2,
    "textemp.a",    // TEXA,
    "rastemp.a",    // RASA,
    "konsttemp.a",  // KONST,  (hw1 had quarter)
    "0",            // ZERO
};

constexpr std::array<const char*, 8> tev_ras_table{
    "iround(col0 * 255.0)",
    "iround(col1 * 255.0)",
    "ERROR13",                                              // 2
    "ERROR14",                                              // 3
    "ERROR15",                                              // 4
    "(int4(1, 1, 1, 1) * alphabump)",                       // bump alpha (0..248)
    "(int4(1, 1, 1, 1) * (alphabump | (alphabump >> 5)))",  // normalized bump alpha (0..255)
    "int4(0, 0, 0, 0)",                                     // zero
};

constexpr std::array<const char*, 4> tev_c_output_table{
    "prev.rgb",
    "c0.rgb",
    "c1.rgb",
    "c2.rgb",
};

constexpr std::array<const char*, 4> tev_a_output_table{
    "prev.a",
    "c0.a",
    "c1.a",
    "c2.a",
};

// FIXME: Some of the video card's capabilities (BBox support, EarlyZ support, dstAlpha support)
//        leak into this UID; This is really unhelpful if these UIDs ever move from one machine to
//        another.
PixelShaderUid GetPixelShaderUid()
{
  PixelShaderUid out;

  pixel_shader_uid_data* const uid_data = out.GetUidData();
  uid_data->useDstAlpha = bpmem.dstalpha.enable && bpmem.blendmode.alphaupdate &&
                          bpmem.zcontrol.pixel_format == PixelFormat::RGBA6_Z24;

  uid_data->genMode_numindstages = bpmem.genMode.numindstages;
  uid_data->genMode_numtevstages = bpmem.genMode.numtevstages;
  uid_data->genMode_numtexgens = bpmem.genMode.numtexgens;
  uid_data->bounding_box = g_ActiveConfig.bBBoxEnable && BoundingBox::IsEnabled();
  uid_data->rgba6_format =
      bpmem.zcontrol.pixel_format == PixelFormat::RGBA6_Z24 && !g_ActiveConfig.bForceTrueColor;
  uid_data->dither = bpmem.blendmode.dither && uid_data->rgba6_format;
  uid_data->uint_output = bpmem.blendmode.UseLogicOp();

  u32 numStages = uid_data->genMode_numtevstages + 1;

  const bool forced_early_z =
      bpmem.UseEarlyDepthTest() &&
      (g_ActiveConfig.bFastDepthCalc ||
       bpmem.alpha_test.TestResult() == AlphaTestResult::Undetermined)
      // We can't allow early_ztest for zfreeze because depth is overridden per-pixel.
      // This means it's impossible for zcomploc to be emulated on a zfrozen polygon.
      && !(bpmem.zmode.testenable && bpmem.genMode.zfreeze);
  const bool per_pixel_depth =
      (bpmem.ztex2.op != ZTexOp::Disabled && bpmem.UseLateDepthTest()) ||
      (!g_ActiveConfig.bFastDepthCalc && bpmem.zmode.testenable && !forced_early_z) ||
      (bpmem.zmode.testenable && bpmem.genMode.zfreeze);

  uid_data->per_pixel_depth = per_pixel_depth;
  uid_data->forced_early_z = forced_early_z;

  if (g_ActiveConfig.bEnablePixelLighting)
  {
    uid_data->numColorChans = xfmem.numChan.numColorChans;
    GetLightingShaderUid(uid_data->lighting);
  }

  if (uid_data->genMode_numtexgens > 0)
  {
    for (unsigned int i = 0; i < uid_data->genMode_numtexgens; ++i)
    {
      // optional perspective divides
      uid_data->texMtxInfo_n_projection |= static_cast<u32>(xfmem.texMtxInfo[i].projection.Value())
                                           << i;
    }
  }

  // indirect texture map lookup
  int nIndirectStagesUsed = 0;
  if (uid_data->genMode_numindstages > 0)
  {
    for (unsigned int i = 0; i < numStages; ++i)
    {
      if (bpmem.tevind[i].IsActive() && bpmem.tevind[i].bt < uid_data->genMode_numindstages)
        nIndirectStagesUsed |= 1 << bpmem.tevind[i].bt;
    }
  }

  uid_data->nIndirectStagesUsed = nIndirectStagesUsed;
  for (u32 i = 0; i < uid_data->genMode_numindstages; ++i)
  {
    if (uid_data->nIndirectStagesUsed & (1 << i))
      uid_data->SetTevindrefValues(i, bpmem.tevindref.getTexCoord(i), bpmem.tevindref.getTexMap(i));
  }

  for (unsigned int n = 0; n < numStages; n++)
  {
    int texcoord = bpmem.tevorders[n / 2].getTexCoord(n & 1);
    bool bHasTexCoord = (u32)texcoord < bpmem.genMode.numtexgens;
    // HACK to handle cases where the tex gen is not enabled
    if (!bHasTexCoord)
      texcoord = bpmem.genMode.numtexgens;

    uid_data->stagehash[n].hasindstage = bpmem.tevind[n].bt < bpmem.genMode.numindstages;
    uid_data->stagehash[n].tevorders_texcoord = texcoord;
    if (uid_data->stagehash[n].hasindstage)
      uid_data->stagehash[n].tevind = bpmem.tevind[n].hex;

    TevStageCombiner::ColorCombiner& cc = bpmem.combiners[n].colorC;
    TevStageCombiner::AlphaCombiner& ac = bpmem.combiners[n].alphaC;
    uid_data->stagehash[n].cc = cc.hex & 0xFFFFFF;
    uid_data->stagehash[n].ac = ac.hex & 0xFFFFF0;  // Storing rswap and tswap later

    if (cc.a == TevColorArg::RasAlpha || cc.a == TevColorArg::RasColor ||
        cc.b == TevColorArg::RasAlpha || cc.b == TevColorArg::RasColor ||
        cc.c == TevColorArg::RasAlpha || cc.c == TevColorArg::RasColor ||
        cc.d == TevColorArg::RasAlpha || cc.d == TevColorArg::RasColor ||
        ac.a == TevAlphaArg::RasAlpha || ac.b == TevAlphaArg::RasAlpha ||
        ac.c == TevAlphaArg::RasAlpha || ac.d == TevAlphaArg::RasAlpha)
    {
      const int i = bpmem.combiners[n].alphaC.rswap;
      uid_data->stagehash[n].tevksel_swap1a = bpmem.tevksel[i * 2].swap1;
      uid_data->stagehash[n].tevksel_swap2a = bpmem.tevksel[i * 2].swap2;
      uid_data->stagehash[n].tevksel_swap1b = bpmem.tevksel[i * 2 + 1].swap1;
      uid_data->stagehash[n].tevksel_swap2b = bpmem.tevksel[i * 2 + 1].swap2;
      uid_data->stagehash[n].tevorders_colorchan = bpmem.tevorders[n / 2].getColorChan(n & 1);
    }

    uid_data->stagehash[n].tevorders_enable = bpmem.tevorders[n / 2].getEnable(n & 1);
    if (uid_data->stagehash[n].tevorders_enable)
    {
      const int i = bpmem.combiners[n].alphaC.tswap;
      uid_data->stagehash[n].tevksel_swap1c = bpmem.tevksel[i * 2].swap1;
      uid_data->stagehash[n].tevksel_swap2c = bpmem.tevksel[i * 2].swap2;
      uid_data->stagehash[n].tevksel_swap1d = bpmem.tevksel[i * 2 + 1].swap1;
      uid_data->stagehash[n].tevksel_swap2d = bpmem.tevksel[i * 2 + 1].swap2;
      uid_data->stagehash[n].tevorders_texmap = bpmem.tevorders[n / 2].getTexMap(n & 1);
    }

    if (cc.a == TevColorArg::Konst || cc.b == TevColorArg::Konst || cc.c == TevColorArg::Konst ||
        cc.d == TevColorArg::Konst || ac.a == TevAlphaArg::Konst || ac.b == TevAlphaArg::Konst ||
        ac.c == TevAlphaArg::Konst || ac.d == TevAlphaArg::Konst)
    {
      uid_data->stagehash[n].tevksel_kc = bpmem.tevksel[n / 2].getKC(n & 1);
      uid_data->stagehash[n].tevksel_ka = bpmem.tevksel[n / 2].getKA(n & 1);
    }
  }

#define MY_STRUCT_OFFSET(str, elem) ((u32)((u64) & (str).elem - (u64) & (str)))
  uid_data->num_values = (g_ActiveConfig.bEnablePixelLighting) ?
                             sizeof(*uid_data) :
                             MY_STRUCT_OFFSET(*uid_data, stagehash[numStages]);

  uid_data->Pretest = bpmem.alpha_test.TestResult();
  uid_data->late_ztest = bpmem.UseLateDepthTest();

  // NOTE: Fragment may not be discarded if alpha test always fails and early depth test is enabled
  // (in this case we need to write a depth value if depth test passes regardless of the alpha
  // testing result)
  if (uid_data->Pretest == AlphaTestResult::Undetermined ||
      (uid_data->Pretest == AlphaTestResult::Fail && uid_data->late_ztest))
  {
    uid_data->alpha_test_comp0 = bpmem.alpha_test.comp0;
    uid_data->alpha_test_comp1 = bpmem.alpha_test.comp1;
    uid_data->alpha_test_logic = bpmem.alpha_test.logic;

    // ZCOMPLOC HACK:
    // The only way to emulate alpha test + early-z is to force early-z in the shader.
    // As this isn't available on all drivers and as we can't emulate this feature otherwise,
    // we are only able to choose which one we want to respect more.
    // Tests seem to have proven that writing depth even when the alpha test fails is more
    // important that a reliable alpha test, so we just force the alpha test to always succeed.
    // At least this seems to be less buggy.
    uid_data->alpha_test_use_zcomploc_hack =
        bpmem.UseEarlyDepthTest() && bpmem.zmode.updateenable &&
        !g_ActiveConfig.backend_info.bSupportsEarlyZ && !bpmem.genMode.zfreeze;
  }

  uid_data->zfreeze = bpmem.genMode.zfreeze;
  uid_data->ztex_op = bpmem.ztex2.op;
  uid_data->early_ztest = bpmem.UseEarlyDepthTest();

  uid_data->fog_fsel = bpmem.fog.c_proj_fsel.fsel;
  uid_data->fog_proj = bpmem.fog.c_proj_fsel.proj;
  uid_data->fog_RangeBaseEnabled = bpmem.fogRange.Base.Enabled;

  BlendingState state = {};
  state.Generate(bpmem);

  if (state.usedualsrc && state.dstalpha && g_ActiveConfig.backend_info.bSupportsFramebufferFetch &&
      !g_ActiveConfig.backend_info.bSupportsDualSourceBlend)
  {
    uid_data->blend_enable = state.blendenable;
    uid_data->blend_src_factor = state.srcfactor;
    uid_data->blend_src_factor_alpha = state.srcfactoralpha;
    uid_data->blend_dst_factor = state.dstfactor;
    uid_data->blend_dst_factor_alpha = state.dstfactoralpha;
    uid_data->blend_subtract = state.subtract;
    uid_data->blend_subtract_alpha = state.subtractAlpha;
  }

  return out;
}

void ClearUnusedPixelShaderUidBits(APIType api_type, const ShaderHostConfig& host_config,
                                   PixelShaderUid* uid)
{
  pixel_shader_uid_data* const uid_data = uid->GetUidData();

  // OpenGL and Vulkan convert implicitly normalized color outputs to their uint representation.
  // Therefore, it is not necessary to use a uint output on these backends. We also disable the
  // uint output when logic op is not supported (i.e. driver/device does not support D3D11.1).
  if (api_type != APIType::D3D || !host_config.backend_logic_op)
    uid_data->uint_output = 0;

  // If bounding box is enabled when a UID cache is created, then later disabled, we shouldn't
  // emit the bounding box portion of the shader.
  uid_data->bounding_box &= host_config.bounding_box & host_config.backend_bbox;
}

void WritePixelShaderCommonHeader(ShaderCode& out, APIType api_type, u32 num_texgens,
                                  const ShaderHostConfig& host_config, bool bounding_box)
{
  // dot product for integer vectors
  out.Write("int idot(int3 x, int3 y)\n"
            "{{\n"
            "\tint3 tmp = x * y;\n"
            "\treturn tmp.x + tmp.y + tmp.z;\n"
            "}}\n");

  out.Write("int idot(int4 x, int4 y)\n"
            "{{\n"
            "\tint4 tmp = x * y;\n"
            "\treturn tmp.x + tmp.y + tmp.z + tmp.w;\n"
            "}}\n\n");

  // rounding + casting to integer at once in a single function
  out.Write("int  iround(float  x) {{ return int (round(x)); }}\n"
            "int2 iround(float2 x) {{ return int2(round(x)); }}\n"
            "int3 iround(float3 x) {{ return int3(round(x)); }}\n"
            "int4 iround(float4 x) {{ return int4(round(x)); }}\n\n");

  if (api_type == APIType::OpenGL || api_type == APIType::Vulkan)
  {
    out.Write("SAMPLER_BINDING(0) uniform sampler2DArray samp[8];\n");
  }
  else  // D3D
  {
    // Declare samplers
    out.Write("SamplerState samp[8] : register(s0);\n"
              "\n"
              "Texture2DArray Tex[8] : register(t0);\n");
  }
  out.Write("\n");

  if (api_type == APIType::OpenGL || api_type == APIType::Vulkan)
    out.Write("UBO_BINDING(std140, 1) uniform PSBlock {{\n");
  else
    out.Write("cbuffer PSBlock : register(b0) {{\n");

  out.Write("\tint4 " I_COLORS "[4];\n"
            "\tint4 " I_KCOLORS "[4];\n"
            "\tint4 " I_ALPHA ";\n"
            "\tfloat4 " I_TEXDIMS "[8];\n"
            "\tint4 " I_ZBIAS "[2];\n"
            "\tint4 " I_INDTEXSCALE "[2];\n"
            "\tint4 " I_INDTEXMTX "[6];\n"
            "\tint4 " I_FOGCOLOR ";\n"
            "\tint4 " I_FOGI ";\n"
            "\tfloat4 " I_FOGF ";\n"
            "\tfloat4 " I_FOGRANGE "[3];\n"
            "\tfloat4 " I_ZSLOPE ";\n"
            "\tfloat2 " I_EFBSCALE ";\n"
            "\tuint  bpmem_genmode;\n"
            "\tuint  bpmem_alphaTest;\n"
            "\tuint  bpmem_fogParam3;\n"
            "\tuint  bpmem_fogRangeBase;\n"
            "\tuint  bpmem_dstalpha;\n"
            "\tuint  bpmem_ztex_op;\n"
            "\tbool  bpmem_late_ztest;\n"
            "\tbool  bpmem_rgba6_format;\n"
            "\tbool  bpmem_dither;\n"
            "\tbool  bpmem_bounding_box;\n"
            "\tuint4 bpmem_pack1[16];\n"  // .xy - combiners, .z - tevind
            "\tuint4 bpmem_pack2[8];\n"   // .x - tevorder, .y - tevksel
            "\tint4  konstLookup[32];\n"
            "\tbool  blend_enable;\n"
            "\tuint  blend_src_factor;\n"
            "\tuint  blend_src_factor_alpha;\n"
            "\tuint  blend_dst_factor;\n"
            "\tuint  blend_dst_factor_alpha;\n"
            "\tbool  blend_subtract;\n"
            "\tbool  blend_subtract_alpha;\n"
            "}};\n\n");
  out.Write("#define bpmem_combiners(i) (bpmem_pack1[(i)].xy)\n"
            "#define bpmem_tevind(i) (bpmem_pack1[(i)].z)\n"
            "#define bpmem_iref(i) (bpmem_pack1[(i)].w)\n"
            "#define bpmem_tevorder(i) (bpmem_pack2[(i)].x)\n"
            "#define bpmem_tevksel(i) (bpmem_pack2[(i)].y)\n\n");

  if (host_config.per_pixel_lighting)
  {
    out.Write("{}", s_lighting_struct);

    if (api_type == APIType::OpenGL || api_type == APIType::Vulkan)
      out.Write("UBO_BINDING(std140, 2) uniform VSBlock {{\n");
    else
      out.Write("cbuffer VSBlock : register(b1) {{\n");

    out.Write("{}", s_shader_uniforms);
    out.Write("}};\n");
  }

  if (bounding_box)
  {
    out.Write(R"(
#ifdef API_D3D
globallycoherent RWBuffer<int> bbox_data : register(u2);
#define atomicMin InterlockedMin
#define atomicMax InterlockedMax
#define bbox_left bbox_data[0]
#define bbox_right bbox_data[1]
#define bbox_top bbox_data[2]
#define bbox_bottom bbox_data[3]
#else
SSBO_BINDING(0) buffer BBox {{
  int bbox_left, bbox_right, bbox_top, bbox_bottom;
}};
#endif

void UpdateBoundingBoxBuffer(int2 min_pos, int2 max_pos) {{
  if (bbox_left > min_pos.x)
    atomicMin(bbox_left, min_pos.x);
  if (bbox_right < max_pos.x)
    atomicMax(bbox_right, max_pos.x);
  if (bbox_top > min_pos.y)
    atomicMin(bbox_top, min_pos.y);
  if (bbox_bottom < max_pos.y)
    atomicMax(bbox_bottom, max_pos.y);
}}

void UpdateBoundingBox(float2 rawpos) {{
  // The pixel center in the GameCube GPU is 7/12, not 0.5 (see VertexShaderGen.cpp)
  // Adjust for this by unapplying the offset we added in the vertex shader.
  const float PIXEL_CENTER_OFFSET = 7.0 / 12.0 - 0.5;
  float2 offset = float2(PIXEL_CENTER_OFFSET, -PIXEL_CENTER_OFFSET);

#ifdef API_OPENGL
  // OpenGL lower-left origin means that Y goes in the opposite direction.
  offset.y = -offset.y;
#endif

  // The rightmost shaded pixel is not included in the right bounding box register,
  // such that width = right - left + 1. This has been verified on hardware.
  int2 pos = iround(rawpos * cefbscale + offset);

#ifdef SUPPORTS_SUBGROUP_REDUCTION
  if (CAN_USE_SUBGROUP_REDUCTION) {{
    int2 min_pos = IS_HELPER_INVOCATION ? int2(2147483647, 2147483647) : pos;
    int2 max_pos = IS_HELPER_INVOCATION ? int2(-2147483648, -2147483648) : pos;
    SUBGROUP_MIN(min_pos);
    SUBGROUP_MAX(max_pos);
    if (IS_FIRST_ACTIVE_INVOCATION)
      UpdateBoundingBoxBuffer(min_pos, max_pos);
  }} else {{
    UpdateBoundingBoxBuffer(pos, pos);
  }}
#else
  UpdateBoundingBoxBuffer(pos, pos);
#endif
}}

)");
  }
}

static void WriteStage(ShaderCode& out, const pixel_shader_uid_data* uid_data, int n,
                       APIType api_type, bool stereo);
static void WriteTevRegular(ShaderCode& out, std::string_view components, TevBias bias, TevOp op,
                            bool clamp, TevScale scale, bool alpha);
static void SampleTexture(ShaderCode& out, std::string_view texcoords, std::string_view texswap,
                          int texmap, bool stereo, APIType api_type);
static void WriteAlphaTest(ShaderCode& out, const pixel_shader_uid_data* uid_data, APIType api_type,
                           bool per_pixel_depth, bool use_dual_source);
static void WriteFog(ShaderCode& out, const pixel_shader_uid_data* uid_data);
static void WriteColor(ShaderCode& out, APIType api_type, const pixel_shader_uid_data* uid_data,
                       bool use_dual_source);
static void WriteBlend(ShaderCode& out, const pixel_shader_uid_data* uid_data);

ShaderCode GeneratePixelShaderCode(APIType api_type, const ShaderHostConfig& host_config,
                                   const pixel_shader_uid_data* uid_data)
{
  ShaderCode out;

  const bool per_pixel_lighting = g_ActiveConfig.bEnablePixelLighting;
  const bool msaa = host_config.msaa;
  const bool ssaa = host_config.ssaa;
  const bool stereo = host_config.stereo;
  const u32 numStages = uid_data->genMode_numtevstages + 1;

  out.Write("// Pixel Shader for TEV stages\n");
  out.Write("// {} TEV stages, {} texgens, {} IND stages\n", numStages,
            uid_data->genMode_numtexgens, uid_data->genMode_numindstages);

  // Stuff that is shared between ubershaders and pixelgen.
  WritePixelShaderCommonHeader(out, api_type, uid_data->genMode_numtexgens, host_config,
                               uid_data->bounding_box);

  if (uid_data->forced_early_z && g_ActiveConfig.backend_info.bSupportsEarlyZ)
  {
    // Zcomploc (aka early_ztest) is a way to control whether depth test is done before
    // or after texturing and alpha test. PC graphics APIs used to provide no way to emulate
    // this feature properly until 2012: Depth tests were always done after alpha testing.
    // Most importantly, it was not possible to write to the depth buffer without also writing
    // a color value (unless color writing was disabled altogether).

    // OpenGL 4.2 actually provides two extensions which can force an early z test:
    //  * ARB_image_load_store has 'layout(early_fragment_tests)' which forces the driver to do z
    //  and stencil tests early.
    //  * ARB_conservative_depth has 'layout(depth_unchanged) which signals to the driver that it
    //  can make optimisations
    //    which assume the pixel shader won't update the depth buffer.

    // early_fragment_tests is the best option, as it requires the driver to do early-z and defines
    // early-z exactly as
    // we expect, with discard causing the shader to exit with only the depth buffer updated.

    // Conservative depth's 'depth_unchanged' only hints to the driver that an early-z optimisation
    // can be made and
    // doesn't define what will happen if we discard the fragment. But the way modern graphics
    // hardware is implemented
    // means it is not unreasonable to expect the same behaviour as early_fragment_tests.
    // We can also assume that if a driver has gone out of its way to support conservative depth and
    // not image_load_store
    // as required by OpenGL 4.2 that it will be doing the optimisation.
    // If the driver doesn't actually do an early z optimisation, ZCompLoc will be broken and depth
    // will only be written
    // if the alpha test passes.

    // We support Conservative as a fallback, because many drivers based on Mesa haven't implemented
    // all of the
    // ARB_image_load_store extension yet.

    // D3D11 also has a way to force the driver to enable early-z, so we're fine here.
    if (api_type == APIType::OpenGL || api_type == APIType::Vulkan)
    {
      // This is a #define which signals whatever early-z method the driver supports.
      out.Write("FORCE_EARLY_Z; \n");
    }
    else
    {
      out.Write("[earlydepthstencil]\n");
    }
  }

  // Only use dual-source blending when required on drivers that don't support it very well.
  const bool use_dual_source =
      host_config.backend_dual_source_blend &&
      (!DriverDetails::HasBug(DriverDetails::BUG_BROKEN_DUAL_SOURCE_BLENDING) ||
       uid_data->useDstAlpha);
  const bool use_shader_blend =
      !use_dual_source && (uid_data->useDstAlpha && host_config.backend_shader_framebuffer_fetch);

  if (api_type == APIType::OpenGL || api_type == APIType::Vulkan)
  {
    if (use_dual_source)
    {
      if (DriverDetails::HasBug(DriverDetails::BUG_BROKEN_FRAGMENT_SHADER_INDEX_DECORATION))
      {
        out.Write("FRAGMENT_OUTPUT_LOCATION(0) out vec4 ocol0;\n"
                  "FRAGMENT_OUTPUT_LOCATION(1) out vec4 ocol1;\n");
      }
      else
      {
        out.Write("FRAGMENT_OUTPUT_LOCATION_INDEXED(0, 0) out vec4 ocol0;\n"
                  "FRAGMENT_OUTPUT_LOCATION_INDEXED(0, 1) out vec4 ocol1;\n");
      }
    }
    else if (use_shader_blend)
    {
      // QComm's Adreno driver doesn't seem to like using the framebuffer_fetch value as an
      // intermediate value with multiple reads & modifications, so pull out the "real" output value
      // and use a temporary for calculations, then set the output value once at the end of the
      // shader
      if (DriverDetails::HasBug(DriverDetails::BUG_BROKEN_FRAGMENT_SHADER_INDEX_DECORATION))
      {
        out.Write("FRAGMENT_OUTPUT_LOCATION(0) FRAGMENT_INOUT vec4 real_ocol0;\n");
      }
      else
      {
        out.Write("FRAGMENT_OUTPUT_LOCATION_INDEXED(0, 0) FRAGMENT_INOUT vec4 real_ocol0;\n");
      }
    }
    else
    {
      out.Write("FRAGMENT_OUTPUT_LOCATION(0) out vec4 ocol0;\n");
    }

    if (uid_data->per_pixel_depth)
      out.Write("#define depth gl_FragDepth\n");

    if (host_config.backend_geometry_shaders)
    {
      out.Write("VARYING_LOCATION(0) in VertexData {{\n");
      GenerateVSOutputMembers(out, api_type, uid_data->genMode_numtexgens, host_config,
                              GetInterpolationQualifier(msaa, ssaa, true, true));

      if (stereo)
        out.Write("\tflat int layer;\n");

      out.Write("}};\n");
    }
    else
    {
      // Let's set up attributes
      u32 counter = 0;
      out.Write("VARYING_LOCATION({}) {} in float4 colors_0;\n", counter++,
                GetInterpolationQualifier(msaa, ssaa));
      out.Write("VARYING_LOCATION({}) {} in float4 colors_1;\n", counter++,
                GetInterpolationQualifier(msaa, ssaa));
      for (u32 i = 0; i < uid_data->genMode_numtexgens; ++i)
      {
        out.Write("VARYING_LOCATION({}) {} in float3 tex{};\n", counter++,
                  GetInterpolationQualifier(msaa, ssaa), i);
      }
      if (!host_config.fast_depth_calc)
      {
        out.Write("VARYING_LOCATION({}) {} in float4 clipPos;\n", counter++,
                  GetInterpolationQualifier(msaa, ssaa));
      }
      if (per_pixel_lighting)
      {
        out.Write("VARYING_LOCATION({}) {} in float3 Normal;\n", counter++,
                  GetInterpolationQualifier(msaa, ssaa));
        out.Write("VARYING_LOCATION({}) {} in float3 WorldPos;\n", counter++,
                  GetInterpolationQualifier(msaa, ssaa));
      }
    }

    out.Write("void main()\n{{\n");
    out.Write("\tfloat4 rawpos = gl_FragCoord;\n");
    if (use_shader_blend)
    {
      // Store off a copy of the initial fb value for blending
      out.Write("\tfloat4 initial_ocol0 = FB_FETCH_VALUE;\n"
                "\tfloat4 ocol0;\n"
                "\tfloat4 ocol1;\n");
    }
  }
  else  // D3D
  {
    out.Write("void main(\n");
    if (uid_data->uint_output)
    {
      out.Write("  out uint4 ocol0 : SV_Target,\n");
    }
    else
    {
      out.Write("  out float4 ocol0 : SV_Target0,\n"
                "  out float4 ocol1 : SV_Target1,\n");
    }
    out.Write("{}"
              "  in float4 rawpos : SV_Position,\n",
              uid_data->per_pixel_depth ? "  out float depth : SV_Depth,\n" : "");

    out.Write("  in {} float4 colors_0 : COLOR0,\n", GetInterpolationQualifier(msaa, ssaa));
    out.Write("  in {} float4 colors_1 : COLOR1\n", GetInterpolationQualifier(msaa, ssaa));

    // compute window position if needed because binding semantic WPOS is not widely supported
    for (u32 i = 0; i < uid_data->genMode_numtexgens; ++i)
    {
      out.Write(",\n  in {} float3 tex{} : TEXCOORD{}", GetInterpolationQualifier(msaa, ssaa), i,
                i);
    }
    if (!host_config.fast_depth_calc)
    {
      out.Write(",\n  in {} float4 clipPos : TEXCOORD{}", GetInterpolationQualifier(msaa, ssaa),
                uid_data->genMode_numtexgens);
    }
    if (per_pixel_lighting)
    {
      out.Write(",\n  in {} float3 Normal : TEXCOORD{}", GetInterpolationQualifier(msaa, ssaa),
                uid_data->genMode_numtexgens + 1);
      out.Write(",\n  in {} float3 WorldPos : TEXCOORD{}", GetInterpolationQualifier(msaa, ssaa),
                uid_data->genMode_numtexgens + 2);
    }
    if (host_config.backend_geometry_shaders)
    {
      out.Write(",\n  in float clipDist0 : SV_ClipDistance0\n"
                ",\n  in float clipDist1 : SV_ClipDistance1\n");
    }
    if (stereo)
      out.Write(",\n  in uint layer : SV_RenderTargetArrayIndex\n");
    out.Write("        ) {{\n");
  }

  out.Write("\tint4 c0 = " I_COLORS "[1], c1 = " I_COLORS "[2], c2 = " I_COLORS
            "[3], prev = " I_COLORS "[0];\n"
            "\tint4 rastemp = int4(0, 0, 0, 0), textemp = int4(0, 0, 0, 0), konsttemp = int4(0, 0, "
            "0, 0);\n"
            "\tint3 comp16 = int3(1, 256, 0), comp24 = int3(1, 256, 256*256);\n"
            "\tint alphabump=0;\n"
            "\tint3 tevcoord=int3(0, 0, 0);\n"
            "\tint2 wrappedcoord=int2(0,0), tempcoord=int2(0,0);\n"
            "\tint4 "
            "tevin_a=int4(0,0,0,0),tevin_b=int4(0,0,0,0),tevin_c=int4(0,0,0,0),tevin_d=int4(0,0,0,"
            "0);\n\n");  // tev combiner inputs

  // On GLSL, input variables must not be assigned to.
  // This is why we declare these variables locally instead.
  out.Write("\tfloat4 col0 = colors_0;\n"
            "\tfloat4 col1 = colors_1;\n");

  if (per_pixel_lighting)
  {
    out.Write("\tfloat3 _norm0 = normalize(Normal.xyz);\n\n"
              "\tfloat3 pos = WorldPos;\n");

    out.Write("\tint4 lacc;\n"
              "\tfloat3 ldir, h, cosAttn, distAttn;\n"
              "\tfloat dist, dist2, attn;\n");

    // TODO: Our current constant usage code isn't able to handle more than one buffer.
    //       So we can't mark the VS constant as used here. But keep them here as reference.
    // out.SetConstantsUsed(C_PLIGHT_COLORS, C_PLIGHT_COLORS+7); // TODO: Can be optimized further
    // out.SetConstantsUsed(C_PLIGHTS, C_PLIGHTS+31); // TODO: Can be optimized further
    // out.SetConstantsUsed(C_PMATERIALS, C_PMATERIALS+3);
    GenerateLightingShaderCode(out, uid_data->lighting, "colors_", "col");
    if (uid_data->numColorChans == 0)
      out.Write("col0 = float4(0.0, 0.0, 0.0, 0.0);\n");
    if (uid_data->numColorChans <= 1)
      out.Write("col1 = float4(0.0, 0.0, 0.0, 0.0);\n");
  }

  // HACK to handle cases where the tex gen is not enabled
  if (uid_data->genMode_numtexgens == 0)
  {
    out.Write("\tint2 fixpoint_uv0 = int2(0, 0);\n\n");
  }
  else
  {
    out.SetConstantsUsed(C_TEXDIMS, C_TEXDIMS + uid_data->genMode_numtexgens - 1);
    for (u32 i = 0; i < uid_data->genMode_numtexgens; ++i)
    {
      out.Write("\tint2 fixpoint_uv{} = int2(", i);
      out.Write("(tex{}.z == 0.0 ? tex{}.xy : tex{}.xy / tex{}.z)", i, i, i, i);
      out.Write(" * " I_TEXDIMS "[{}].zw);\n", i);
      // TODO: S24 overflows here?
    }
  }

  for (u32 i = 0; i < uid_data->genMode_numindstages; ++i)
  {
    if ((uid_data->nIndirectStagesUsed & (1U << i)) != 0)
    {
      const u32 texcoord = uid_data->GetTevindirefCoord(i);
      const u32 texmap = uid_data->GetTevindirefMap(i);

      if (texcoord < uid_data->genMode_numtexgens)
      {
        out.SetConstantsUsed(C_INDTEXSCALE + i / 2, C_INDTEXSCALE + i / 2);
        out.Write("\ttempcoord = fixpoint_uv{} >> " I_INDTEXSCALE "[{}].{};\n", texcoord, i / 2,
                  (i & 1) != 0 ? "zw" : "xy");
      }
      else
      {
        out.Write("\ttempcoord = int2(0, 0);\n");
      }

      out.Write("\tint3 iindtex{} = ", i);
      SampleTexture(out, "float2(tempcoord)", "abg", texmap, stereo, api_type);
    }
  }

  for (u32 i = 0; i < numStages; i++)
  {
    // Build the equation for this stage
    WriteStage(out, uid_data, i, api_type, stereo);
  }

  {
    // The results of the last texenv stage are put onto the screen,
    // regardless of the used destination register
    TevStageCombiner::ColorCombiner last_cc;
    TevStageCombiner::AlphaCombiner last_ac;
    last_cc.hex = uid_data->stagehash[uid_data->genMode_numtevstages].cc;
    last_ac.hex = uid_data->stagehash[uid_data->genMode_numtevstages].ac;
    if (last_cc.dest != TevOutput::Prev)
    {
      out.Write("\tprev.rgb = {};\n", tev_c_output_table[u32(last_cc.dest.Value())]);
    }
    if (last_ac.dest != TevOutput::Prev)
    {
      out.Write("\tprev.a = {};\n", tev_a_output_table[u32(last_ac.dest.Value())]);
    }
  }
  out.Write("\tprev = prev & 255;\n");

  // NOTE: Fragment may not be discarded if alpha test always fails and early depth test is enabled
  // (in this case we need to write a depth value if depth test passes regardless of the alpha
  // testing result)
  if (uid_data->Pretest == AlphaTestResult::Undetermined ||
      (uid_data->Pretest == AlphaTestResult::Fail && uid_data->late_ztest))
  {
    WriteAlphaTest(out, uid_data, api_type, uid_data->per_pixel_depth,
                   use_dual_source || use_shader_blend);
  }

  if (uid_data->zfreeze)
  {
    out.SetConstantsUsed(C_ZSLOPE, C_ZSLOPE);
    out.SetConstantsUsed(C_EFBSCALE, C_EFBSCALE);

    out.Write("\tfloat2 screenpos = rawpos.xy * " I_EFBSCALE ".xy;\n");

    // Opengl has reversed vertical screenspace coordinates
    if (api_type == APIType::OpenGL)
      out.Write("\tscreenpos.y = {}.0 - screenpos.y;\n", EFB_HEIGHT);

    out.Write("\tint zCoord = int(" I_ZSLOPE ".z + " I_ZSLOPE ".x * screenpos.x + " I_ZSLOPE
              ".y * screenpos.y);\n");
  }
  else if (!host_config.fast_depth_calc)
  {
    // FastDepth means to trust the depth generated in perspective division.
    // It should be correct, but it seems not to be as accurate as required. TODO: Find out why!
    // For disabled FastDepth we just calculate the depth value again.
    // The performance impact of this additional calculation doesn't matter, but it prevents
    // the host GPU driver from performing any early depth test optimizations.
    out.SetConstantsUsed(C_ZBIAS + 1, C_ZBIAS + 1);
    // the screen space depth value = far z + (clip z / clip w) * z range
    out.Write("\tint zCoord = " I_ZBIAS "[1].x + int((clipPos.z / clipPos.w) * float(" I_ZBIAS
              "[1].y));\n");
  }
  else
  {
    if (!host_config.backend_reversed_depth_range)
      out.Write("\tint zCoord = int((1.0 - rawpos.z) * 16777216.0);\n");
    else
      out.Write("\tint zCoord = int(rawpos.z * 16777216.0);\n");
  }
  out.Write("\tzCoord = clamp(zCoord, 0, 0xFFFFFF);\n");

  // depth texture can safely be ignored if the result won't be written to the depth buffer
  // (early_ztest) and isn't used for fog either
  const bool skip_ztexture = !uid_data->per_pixel_depth && uid_data->fog_fsel == FogType::Off;

  // Note: z-textures are not written to depth buffer if early depth test is used
  if (uid_data->per_pixel_depth && uid_data->early_ztest)
  {
    if (!host_config.backend_reversed_depth_range)
      out.Write("\tdepth = 1.0 - float(zCoord) / 16777216.0;\n");
    else
      out.Write("\tdepth = float(zCoord) / 16777216.0;\n");
  }

  // Note: depth texture output is only written to depth buffer if late depth test is used
  // theoretical final depth value is used for fog calculation, though, so we have to emulate
  // ztextures anyway
  if (uid_data->ztex_op != ZTexOp::Disabled && !skip_ztexture)
  {
    // use the texture input of the last texture stage (textemp), hopefully this has been read and
    // is in correct format...
    out.SetConstantsUsed(C_ZBIAS, C_ZBIAS + 1);
    out.Write("\tzCoord = idot(" I_ZBIAS "[0].xyzw, textemp.xyzw) + " I_ZBIAS "[1].w {};\n",
              (uid_data->ztex_op == ZTexOp::Add) ? "+ zCoord" : "");
    out.Write("\tzCoord = zCoord & 0xFFFFFF;\n");
  }

  if (uid_data->per_pixel_depth && uid_data->late_ztest)
  {
    if (!host_config.backend_reversed_depth_range)
      out.Write("\tdepth = 1.0 - float(zCoord) / 16777216.0;\n");
    else
      out.Write("\tdepth = float(zCoord) / 16777216.0;\n");
  }

  // No dithering for RGB8 mode
  if (uid_data->dither)
  {
    // Flipper uses a standard 2x2 Bayer Matrix for 6 bit dithering
    // Here the matrix is encoded into the two factor constants
    out.Write("\tint2 dither = int2(rawpos.xy) & 1;\n");
    out.Write("\tprev.rgb = (prev.rgb - (prev.rgb >> 6)) + abs(dither.y * 3 - dither.x * 2);\n");
  }

  WriteFog(out, uid_data);

  // Write the color and alpha values to the framebuffer
  // If using shader blend, we still use the separate alpha
  WriteColor(out, api_type, uid_data, use_dual_source || use_shader_blend);

  if (use_shader_blend)
    WriteBlend(out, uid_data);

  if (uid_data->bounding_box)
    out.Write("\tUpdateBoundingBox(rawpos.xy);\n");

  out.Write("}}\n");

  return out;
}

static void WriteStage(ShaderCode& out, const pixel_shader_uid_data* uid_data, int n,
                       APIType api_type, bool stereo)
{
  const auto& stage = uid_data->stagehash[n];
  out.Write("\n\t// TEV stage {}\n", n);

  // HACK to handle cases where the tex gen is not enabled
  u32 texcoord = stage.tevorders_texcoord;
  const bool has_tex_coord = texcoord < uid_data->genMode_numtexgens;
  if (!has_tex_coord)
    texcoord = 0;

  if (stage.hasindstage)
  {
    TevStageIndirect tevind;
    tevind.hex = stage.tevind;

    out.Write("\t// indirect op\n");

    // Perform the indirect op on the incoming regular coordinates
    // using iindtex{} as the offset coords
    if (tevind.bs != IndTexBumpAlpha::Off)
    {
      static constexpr std::array<const char*, 4> tev_ind_alpha_sel{
          "",
          "x",
          "y",
          "z",
      };

      // 0b11111000, 0b11100000, 0b11110000, 0b11111000
      static constexpr std::array<const char*, 4> tev_ind_alpha_mask{
          "248",
          "224",
          "240",
          "248",
      };

      out.Write("alphabump = iindtex{}.{} & {};\n", tevind.bt.Value(),
                tev_ind_alpha_sel[u32(tevind.bs.Value())],
                tev_ind_alpha_mask[u32(tevind.fmt.Value())]);
    }
    else
    {
      // TODO: Should we reset alphabump to 0 here?
    }

    if (tevind.mid != 0)
    {
      // format
      static constexpr std::array<const char*, 4> tev_ind_fmt_mask{
          "255",
          "31",
          "15",
          "7",
      };
      out.Write("\tint3 iindtevcrd{} = iindtex{} & {};\n", n, tevind.bt.Value(),
                tev_ind_fmt_mask[u32(tevind.fmt.Value())]);

      // bias - TODO: Check if this needs to be this complicated...
      // indexed by bias
      static constexpr std::array<const char*, 8> tev_ind_bias_field{
          "", "x", "y", "xy", "z", "xz", "yz", "xyz",
      };

      // indexed by fmt
      static constexpr std::array<const char*, 4> tev_ind_bias_add{
          "-128",
          "1",
          "1",
          "1",
      };

      if (tevind.bias == IndTexBias::S || tevind.bias == IndTexBias::T ||
          tevind.bias == IndTexBias::U)
      {
        out.Write("\tiindtevcrd{}.{} += int({});\n", n,
                  tev_ind_bias_field[u32(tevind.bias.Value())],
                  tev_ind_bias_add[u32(tevind.fmt.Value())]);
      }
      else if (tevind.bias == IndTexBias::ST || tevind.bias == IndTexBias::SU ||
               tevind.bias == IndTexBias::TU_)
      {
        out.Write("\tiindtevcrd{0}.{1} += int2({2}, {2});\n", n,
                  tev_ind_bias_field[u32(tevind.bias.Value())],
                  tev_ind_bias_add[u32(tevind.fmt.Value())]);
      }
      else if (tevind.bias == IndTexBias::STU)
      {
        out.Write("\tiindtevcrd{0}.{1} += int3({2}, {2}, {2});\n", n,
                  tev_ind_bias_field[u32(tevind.bias.Value())],
                  tev_ind_bias_add[u32(tevind.fmt.Value())]);
      }

      // multiply by offset matrix and scale - calculations are likely to overflow badly,
      // yet it works out since we only care about the lower 23 bits (+1 sign bit) of the result
      if (tevind.mid <= 3)
      {
        const u32 mtxidx = 2 * (tevind.mid - 1);
        out.SetConstantsUsed(C_INDTEXMTX + mtxidx, C_INDTEXMTX + mtxidx);

        out.Write("\tint2 indtevtrans{} = int2(idot(" I_INDTEXMTX
                  "[{}].xyz, iindtevcrd{}), idot(" I_INDTEXMTX "[{}].xyz, iindtevcrd{})) >> 3;\n",
                  n, mtxidx, n, mtxidx + 1, n);

        // TODO: should use a shader uid branch for this for better performance
        if (DriverDetails::HasBug(DriverDetails::BUG_BROKEN_BITWISE_OP_NEGATION))
        {
          out.Write("\tint indtexmtx_w_inverse_{} = -" I_INDTEXMTX "[{}].w;\n", n, mtxidx);
          out.Write("\tif (" I_INDTEXMTX "[{}].w >= 0) indtevtrans{} >>= " I_INDTEXMTX "[{}].w;\n",
                    mtxidx, n, mtxidx);
          out.Write("\telse indtevtrans{} <<= indtexmtx_w_inverse_{};\n", n, n);
        }
        else
        {
          out.Write("\tif (" I_INDTEXMTX "[{}].w >= 0) indtevtrans{} >>= " I_INDTEXMTX "[{}].w;\n",
                    mtxidx, n, mtxidx);
          out.Write("\telse indtevtrans{} <<= (-" I_INDTEXMTX "[{}].w);\n", n, mtxidx);
        }
      }
      else if (tevind.mid <= 7 && has_tex_coord)
      {  // s matrix
        ASSERT(tevind.mid >= 5);
        const u32 mtxidx = 2 * (tevind.mid - 5);
        out.SetConstantsUsed(C_INDTEXMTX + mtxidx, C_INDTEXMTX + mtxidx);

        out.Write("\tint2 indtevtrans{} = int2(fixpoint_uv{} * iindtevcrd{}.xx) >> 8;\n", n,
                  texcoord, n);
        if (DriverDetails::HasBug(DriverDetails::BUG_BROKEN_BITWISE_OP_NEGATION))
        {
          out.Write("\tint  indtexmtx_w_inverse_{} = -" I_INDTEXMTX "[{}].w;\n", n, mtxidx);
          out.Write("\tif (" I_INDTEXMTX "[{}].w >= 0) indtevtrans{} >>= " I_INDTEXMTX "[{}].w;\n",
                    mtxidx, n, mtxidx);
          out.Write("\telse indtevtrans{} <<= (indtexmtx_w_inverse_{});\n", n, n);
        }
        else
        {
          out.Write("\tif (" I_INDTEXMTX "[{}].w >= 0) indtevtrans{} >>= " I_INDTEXMTX "[{}].w;\n",
                    mtxidx, n, mtxidx);
          out.Write("\telse indtevtrans{} <<= (-" I_INDTEXMTX "[{}].w);\n", n, mtxidx);
        }
      }
      else if (tevind.mid <= 11 && has_tex_coord)
      {  // t matrix
        ASSERT(tevind.mid >= 9);
        const u32 mtxidx = 2 * (tevind.mid - 9);
        out.SetConstantsUsed(C_INDTEXMTX + mtxidx, C_INDTEXMTX + mtxidx);

        out.Write("\tint2 indtevtrans{} = int2(fixpoint_uv{} * iindtevcrd{}.yy) >> 8;\n", n,
                  texcoord, n);

        if (DriverDetails::HasBug(DriverDetails::BUG_BROKEN_BITWISE_OP_NEGATION))
        {
          out.Write("\tint  indtexmtx_w_inverse_{} = -" I_INDTEXMTX "[{}].w;\n", n, mtxidx);
          out.Write("\tif (" I_INDTEXMTX "[{}].w >= 0) indtevtrans{} >>= " I_INDTEXMTX "[{}].w;\n",
                    mtxidx, n, mtxidx);
          out.Write("\telse indtevtrans{} <<= (indtexmtx_w_inverse_{});\n", n, n);
        }
        else
        {
          out.Write("\tif (" I_INDTEXMTX "[{}].w >= 0) indtevtrans{} >>= " I_INDTEXMTX "[{}].w;\n",
                    mtxidx, n, mtxidx);
          out.Write("\telse indtevtrans{} <<= (-" I_INDTEXMTX "[{}].w);\n", n, mtxidx);
        }
      }
      else
      {
        out.Write("\tint2 indtevtrans{} = int2(0, 0);\n", n);
      }
    }
    else
    {
      out.Write("\tint2 indtevtrans{} = int2(0, 0);\n", n);
    }

    // ---------
    // Wrapping
    // ---------

    // TODO: Should the last element be 1 or (1<<7)?
    static constexpr std::array<const char*, 7> tev_ind_wrap_start{
        "0", "(256<<7)", "(128<<7)", "(64<<7)", "(32<<7)", "(16<<7)", "1",
    };

    // wrap S
    if (tevind.sw == IndTexWrap::ITW_OFF)
    {
      out.Write("\twrappedcoord.x = fixpoint_uv{}.x;\n", texcoord);
    }
    else if (tevind.sw == IndTexWrap::ITW_0)
    {
      out.Write("\twrappedcoord.x = 0;\n");
    }
    else
    {
      out.Write("\twrappedcoord.x = fixpoint_uv{}.x & ({} - 1);\n", texcoord,
                tev_ind_wrap_start[u32(tevind.sw.Value())]);
    }

    // wrap T
    if (tevind.tw == IndTexWrap::ITW_OFF)
    {
      out.Write("\twrappedcoord.y = fixpoint_uv{}.y;\n", texcoord);
    }
    else if (tevind.tw == IndTexWrap::ITW_0)
    {
      out.Write("\twrappedcoord.y = 0;\n");
    }
    else
    {
      out.Write("\twrappedcoord.y = fixpoint_uv{}.y & ({} - 1);\n", texcoord,
                tev_ind_wrap_start[u32(tevind.tw.Value())]);
    }

    if (tevind.fb_addprev)  // add previous tevcoord
      out.Write("\ttevcoord.xy += wrappedcoord + indtevtrans{};\n", n);
    else
      out.Write("\ttevcoord.xy = wrappedcoord + indtevtrans{};\n", n);

    // Emulate s24 overflows
    out.Write("\ttevcoord.xy = (tevcoord.xy << 8) >> 8;\n");
  }

  TevStageCombiner::ColorCombiner cc;
  TevStageCombiner::AlphaCombiner ac;
  cc.hex = stage.cc;
  ac.hex = stage.ac;

  if (cc.a == TevColorArg::RasAlpha || cc.a == TevColorArg::RasColor ||
      cc.b == TevColorArg::RasAlpha || cc.b == TevColorArg::RasColor ||
      cc.c == TevColorArg::RasAlpha || cc.c == TevColorArg::RasColor ||
      cc.d == TevColorArg::RasAlpha || cc.d == TevColorArg::RasColor ||
      ac.a == TevAlphaArg::RasAlpha || ac.b == TevAlphaArg::RasAlpha ||
      ac.c == TevAlphaArg::RasAlpha || ac.d == TevAlphaArg::RasAlpha)
  {
    // Generate swizzle string to represent the Ras color channel swapping
    const char rasswap[5] = {
        "rgba"[stage.tevksel_swap1a],
        "rgba"[stage.tevksel_swap2a],
        "rgba"[stage.tevksel_swap1b],
        "rgba"[stage.tevksel_swap2b],
        '\0',
    };

    out.Write("\trastemp = {}.{};\n", tev_ras_table[u32(stage.tevorders_colorchan)], rasswap);
  }

  if (stage.tevorders_enable)
  {
    // Generate swizzle string to represent the texture color channel swapping
    const char texswap[5] = {
        "rgba"[stage.tevksel_swap1c],
        "rgba"[stage.tevksel_swap2c],
        "rgba"[stage.tevksel_swap1d],
        "rgba"[stage.tevksel_swap2d],
        '\0',
    };

    if (!stage.hasindstage)
    {
      // calc tevcord
      if (has_tex_coord)
        out.Write("\ttevcoord.xy = fixpoint_uv{};\n", texcoord);
      else
        out.Write("\ttevcoord.xy = int2(0, 0);\n");
    }
    out.Write("\ttextemp = ");
    SampleTexture(out, "float2(tevcoord.xy)", texswap, stage.tevorders_texmap, stereo, api_type);
  }
  else
  {
    out.Write("\ttextemp = int4(255, 255, 255, 255);\n");
  }

  if (cc.a == TevColorArg::Konst || cc.b == TevColorArg::Konst || cc.c == TevColorArg::Konst ||
      cc.d == TevColorArg::Konst || ac.a == TevAlphaArg::Konst || ac.b == TevAlphaArg::Konst ||
      ac.c == TevAlphaArg::Konst || ac.d == TevAlphaArg::Konst)
  {
    out.Write("\tkonsttemp = int4({}, {});\n", tev_ksel_table_c[u32(stage.tevksel_kc)],
              tev_ksel_table_a[u32(stage.tevksel_ka)]);

    if (u32(stage.tevksel_kc) > 7)
    {
      out.SetConstantsUsed(C_KCOLORS + ((u32(stage.tevksel_kc) - 0xc) % 4),
                           C_KCOLORS + ((u32(stage.tevksel_kc) - 0xc) % 4));
    }
    if (u32(stage.tevksel_ka) > 7)
    {
      out.SetConstantsUsed(C_KCOLORS + ((u32(stage.tevksel_ka) - 0xc) % 4),
                           C_KCOLORS + ((u32(stage.tevksel_ka) - 0xc) % 4));
    }
  }

  if (cc.d == TevColorArg::Color0 || cc.d == TevColorArg::Alpha0 || ac.d == TevAlphaArg::Alpha0)
    out.SetConstantsUsed(C_COLORS + 1, C_COLORS + 1);

  if (cc.d == TevColorArg::Color1 || cc.d == TevColorArg::Alpha1 || ac.d == TevAlphaArg::Alpha1)
    out.SetConstantsUsed(C_COLORS + 2, C_COLORS + 2);

  if (cc.d == TevColorArg::Color2 || cc.d == TevColorArg::Alpha2 || ac.d == TevAlphaArg::Alpha2)
    out.SetConstantsUsed(C_COLORS + 3, C_COLORS + 3);

  if (cc.dest >= TevOutput::Color0)
    out.SetConstantsUsed(C_COLORS + u32(cc.dest.Value()), C_COLORS + u32(cc.dest.Value()));

  if (ac.dest >= TevOutput::Color0)
    out.SetConstantsUsed(C_COLORS + u32(ac.dest.Value()), C_COLORS + u32(ac.dest.Value()));

<<<<<<< HEAD
  out.Write("\ttevin_a = int4({}, {})&int4(255, 255, 255, 255);\n",
            tev_c_input_table[u32(cc.a.Value())], tev_a_input_table[u32(ac.a.Value())]);
  out.Write("\ttevin_b = int4({}, {})&int4(255, 255, 255, 255);\n",
            tev_c_input_table[u32(cc.b.Value())], tev_a_input_table[u32(ac.b.Value())]);
  out.Write("\ttevin_c = int4({}, {})&int4(255, 255, 255, 255);\n",
            tev_c_input_table[u32(cc.c.Value())], tev_a_input_table[u32(ac.c.Value())]);
=======
  if (DriverDetails::HasBug(DriverDetails::BUG_BROKEN_VECTOR_BITWISE_AND))
  {
    out.Write("\ttevin_a = int4({} & 255, {} & 255);\n", tev_c_input_table[u32(cc.a.Value())],
              tev_a_input_table[u32(ac.a.Value())]);
    out.Write("\ttevin_b = int4({} & 255, {} & 255);\n", tev_c_input_table[u32(cc.b.Value())],
              tev_a_input_table[u32(ac.b.Value())]);
    out.Write("\ttevin_c = int4({} & 255, {} & 255);\n", tev_c_input_table[u32(cc.c.Value())],
              tev_a_input_table[u32(ac.c.Value())]);
  }
  else
  {
    out.Write("\ttevin_a = int4({}, {})&int4(255, 255, 255, 255);\n",
              tev_c_input_table[u32(cc.a.Value())], tev_a_input_table[u32(ac.a.Value())]);
    out.Write("\ttevin_b = int4({}, {})&int4(255, 255, 255, 255);\n",
              tev_c_input_table[u32(cc.b.Value())], tev_a_input_table[u32(ac.b.Value())]);
    out.Write("\ttevin_c = int4({}, {})&int4(255, 255, 255, 255);\n",
              tev_c_input_table[u32(cc.c.Value())], tev_a_input_table[u32(ac.c.Value())]);
  }
>>>>>>> 14959a10
  out.Write("\ttevin_d = int4({}, {});\n", tev_c_input_table[u32(cc.d.Value())],
            tev_a_input_table[u32(ac.d.Value())]);

  out.Write("\t// color combine\n");
  out.Write("\t{} = clamp(", tev_c_output_table[u32(cc.dest.Value())]);
  if (cc.bias != TevBias::Compare)
  {
    WriteTevRegular(out, "rgb", cc.bias, cc.op, cc.clamp, cc.scale, false);
  }
  else
  {
    static constexpr std::array<const char*, 8> function_table{
        "((tevin_a.r > tevin_b.r) ? tevin_c.rgb : int3(0,0,0))",   // TevCompareMode::R8, GT
        "((tevin_a.r == tevin_b.r) ? tevin_c.rgb : int3(0,0,0))",  // R8, TevComparison::EQ
        "((idot(tevin_a.rgb, comp16) >  idot(tevin_b.rgb, comp16)) ? tevin_c.rgb : "
        "int3(0,0,0))",  // GR16, GT
        "((idot(tevin_a.rgb, comp16) == idot(tevin_b.rgb, comp16)) ? tevin_c.rgb : "
        "int3(0,0,0))",  // GR16, EQ
        "((idot(tevin_a.rgb, comp24) >  idot(tevin_b.rgb, comp24)) ? tevin_c.rgb : "
        "int3(0,0,0))",  // BGR24, GT
        "((idot(tevin_a.rgb, comp24) == idot(tevin_b.rgb, comp24)) ? tevin_c.rgb : "
        "int3(0,0,0))",                                                         // BGR24, EQ
        "(max(sign(tevin_a.rgb - tevin_b.rgb), int3(0,0,0)) * tevin_c.rgb)",    // RGB8, GT
        "((int3(1,1,1) - sign(abs(tevin_a.rgb - tevin_b.rgb))) * tevin_c.rgb)"  // RGB8, EQ
    };

    const u32 mode = (u32(cc.compare_mode.Value()) << 1) | u32(cc.comparison.Value());
    out.Write("   tevin_d.rgb + ");
    out.Write("{}", function_table[mode]);
  }
  if (cc.clamp)
    out.Write(", int3(0,0,0), int3(255,255,255))");
  else
    out.Write(", int3(-1024,-1024,-1024), int3(1023,1023,1023))");
  out.Write(";\n");

  out.Write("\t// alpha combine\n");
  out.Write("\t{} = clamp(", tev_a_output_table[u32(ac.dest.Value())]);
  if (ac.bias != TevBias::Compare)
  {
    WriteTevRegular(out, "a", ac.bias, ac.op, ac.clamp, ac.scale, true);
  }
  else
  {
    static constexpr std::array<const char*, 8> function_table{
        "((tevin_a.r > tevin_b.r) ? tevin_c.a : 0)",   // TevCompareMode::R8, GT
        "((tevin_a.r == tevin_b.r) ? tevin_c.a : 0)",  // R8, TevComparison::EQ
        "((idot(tevin_a.rgb, comp16) >  idot(tevin_b.rgb, comp16)) ? tevin_c.a : 0)",  // GR16, GT
        "((idot(tevin_a.rgb, comp16) == idot(tevin_b.rgb, comp16)) ? tevin_c.a : 0)",  // GR16, EQ
        "((idot(tevin_a.rgb, comp24) >  idot(tevin_b.rgb, comp24)) ? tevin_c.a : 0)",  // BGR24, GT
        "((idot(tevin_a.rgb, comp24) == idot(tevin_b.rgb, comp24)) ? tevin_c.a : 0)",  // BGR24, EQ
        "((tevin_a.a >  tevin_b.a) ? tevin_c.a : 0)",                                  // A8, GT
        "((tevin_a.a == tevin_b.a) ? tevin_c.a : 0)"                                   // A8, EQ
    };

    const u32 mode = (u32(ac.compare_mode.Value()) << 1) | u32(ac.comparison.Value());
    out.Write("   tevin_d.a + ");
    out.Write("{}", function_table[mode]);
  }
  if (ac.clamp)
    out.Write(", 0, 255)");
  else
    out.Write(", -1024, 1023)");

  out.Write(";\n");
}

static void WriteTevRegular(ShaderCode& out, std::string_view components, TevBias bias, TevOp op,
                            bool clamp, TevScale scale, bool alpha)
{
  static constexpr std::array<const char*, 4> tev_scale_table_left{
      "",       // Scale1
      " << 1",  // Scale2
      " << 2",  // Scale4
      "",       // Divide2
  };

  static constexpr std::array<const char*, 4> tev_scale_table_right{
      "",       // Scale1
      "",       // Scale2
      "",       // Scale4
      " >> 1",  // Divide2
  };

  // indexed by 2*op+(scale==Divide2)
  static constexpr std::array<const char*, 4> tev_lerp_bias{
      "",
      " + 128",
      "",
      " + 127",
  };

  static constexpr std::array<const char*, 4> tev_bias_table{
      "",        // Zero,
      " + 128",  // AddHalf,
      " - 128",  // SubHalf,
      "",
  };

  static constexpr std::array<char, 2> tev_op_table{
      '+',  // TevOp::Add = 0,
      '-',  // TevOp::Sub = 1,
  };

  // Regular TEV stage: (d + bias + lerp(a,b,c)) * scale
  // The GameCube/Wii GPU uses a very sophisticated algorithm for scale-lerping:
  // - c is scaled from 0..255 to 0..256, which allows dividing the result by 256 instead of 255
  // - if scale is bigger than one, it is moved inside the lerp calculation for increased accuracy
  // - a rounding bias is added before dividing by 256
  out.Write("(((tevin_d.{}{}){})", components, tev_bias_table[u32(bias)],
            tev_scale_table_left[u32(scale)]);
  out.Write(" {} ", tev_op_table[u32(op)]);
  out.Write("(((((tevin_a.{}<<8) + (tevin_b.{}-tevin_a.{})*(tevin_c.{}+(tevin_c.{}>>7))){}){})>>8)",
            components, components, components, components, components,
            tev_scale_table_left[u32(scale)],
            tev_lerp_bias[2 * u32(op) + ((scale == TevScale::Divide2) == alpha)]);
  out.Write("){}", tev_scale_table_right[u32(scale)]);
}

static void SampleTexture(ShaderCode& out, std::string_view texcoords, std::string_view texswap,
                          int texmap, bool stereo, APIType api_type)
{
  out.SetConstantsUsed(C_TEXDIMS + texmap, C_TEXDIMS + texmap);

  if (api_type == APIType::D3D)
  {
    out.Write("iround(255.0 * Tex[{}].Sample(samp[{}], float3({}.xy * " I_TEXDIMS
              "[{}].xy, {}))).{};\n",
              texmap, texmap, texcoords, texmap, stereo ? "layer" : "0.0", texswap);
  }
  else
  {
    out.Write("iround(255.0 * texture(samp[{}], float3({}.xy * " I_TEXDIMS "[{}].xy, {}))).{};\n",
              texmap, texcoords, texmap, stereo ? "layer" : "0.0", texswap);
  }
}

constexpr std::array<const char*, 8> tev_alpha_funcs_table{
    "(false)",         // CompareMode::Never
    "(prev.a <  {})",  // CompareMode::Less
    "(prev.a == {})",  // CompareMode::Equal
    "(prev.a <= {})",  // CompareMode::LEqual
    "(prev.a >  {})",  // CompareMode::Greater
    "(prev.a != {})",  // CompareMode::NEqual
    "(prev.a >= {})",  // CompareMode::GEqual
    "(true)"           // CompareMode::Always
};

constexpr std::array<const char*, 4> tev_alpha_funclogic_table{
    " && ",  // and
    " || ",  // or
    " != ",  // xor
    " == "   // xnor
};

static void WriteAlphaTest(ShaderCode& out, const pixel_shader_uid_data* uid_data, APIType api_type,
                           bool per_pixel_depth, bool use_dual_source)
{
  static constexpr std::array<std::string_view, 2> alpha_ref{
      I_ALPHA ".r",
      I_ALPHA ".g",
  };

  const auto write_alpha_func = [&out](CompareMode mode, std::string_view ref) {
    const bool has_no_arguments = mode == CompareMode::Never || mode == CompareMode::Always;
    if (has_no_arguments)
      out.Write("{}", tev_alpha_funcs_table[u32(mode)]);
    else
      out.Write(tev_alpha_funcs_table[u32(mode)], ref);
  };

  out.SetConstantsUsed(C_ALPHA, C_ALPHA);

  if (DriverDetails::HasBug(DriverDetails::BUG_BROKEN_NEGATED_BOOLEAN))
    out.Write("\tif(( ");
  else
    out.Write("\tif(!( ");

  // Lookup the first component from the alpha function table
  write_alpha_func(uid_data->alpha_test_comp0, alpha_ref[0]);

  // Lookup the logic op
  out.Write("{}", tev_alpha_funclogic_table[u32(uid_data->alpha_test_logic)]);

  // Lookup the second component from the alpha function table
  write_alpha_func(uid_data->alpha_test_comp1, alpha_ref[1]);

  if (DriverDetails::HasBug(DriverDetails::BUG_BROKEN_NEGATED_BOOLEAN))
    out.Write(") == false) {{\n");
  else
    out.Write(")) {{\n");

  out.Write("\t\tocol0 = float4(0.0, 0.0, 0.0, 0.0);\n");
  if (use_dual_source && !(api_type == APIType::D3D && uid_data->uint_output))
    out.Write("\t\tocol1 = float4(0.0, 0.0, 0.0, 0.0);\n");
  if (per_pixel_depth)
  {
    out.Write("\t\tdepth = {};\n",
              !g_ActiveConfig.backend_info.bSupportsReversedDepthRange ? "0.0" : "1.0");
  }

  // ZCOMPLOC HACK:
  if (!uid_data->alpha_test_use_zcomploc_hack)
  {
    out.Write("\t\tdiscard;\n");
    if (api_type == APIType::D3D)
      out.Write("\t\treturn;\n");
  }

  out.Write("\t}}\n");
}

constexpr std::array<const char*, 8> tev_fog_funcs_table{
    "",                                                       // No Fog
    "",                                                       // ?
    "",                                                       // Linear
    "",                                                       // ?
    "\tfog = 1.0 - exp2(-8.0 * fog);\n",                      // exp
    "\tfog = 1.0 - exp2(-8.0 * fog * fog);\n",                // exp2
    "\tfog = exp2(-8.0 * (1.0 - fog));\n",                    // backward exp
    "\tfog = 1.0 - fog;\n   fog = exp2(-8.0 * fog * fog);\n"  // backward exp2
};

static void WriteFog(ShaderCode& out, const pixel_shader_uid_data* uid_data)
{
  if (uid_data->fog_fsel == FogType::Off)
    return;  // no Fog

  out.SetConstantsUsed(C_FOGCOLOR, C_FOGCOLOR);
  out.SetConstantsUsed(C_FOGI, C_FOGI);
  out.SetConstantsUsed(C_FOGF, C_FOGF + 1);
  if (uid_data->fog_proj == FogProjection::Perspective)
  {
    // perspective
    // ze = A/(B - (Zs >> B_SHF)
    // TODO: Verify that we want to drop lower bits here! (currently taken over from software
    // renderer)
    //       Maybe we want to use "ze = (A << B_SHF)/((B << B_SHF) - Zs)" instead?
    //       That's equivalent, but keeps the lower bits of Zs.
    out.Write("\tfloat ze = (" I_FOGF ".x * 16777216.0) / float(" I_FOGI ".y - (zCoord >> " I_FOGI
              ".w));\n");
  }
  else
  {
    // orthographic
    // ze = a*Zs    (here, no B_SHF)
    out.Write("\tfloat ze = " I_FOGF ".x * float(zCoord) / 16777216.0;\n");
  }

  // x_adjust = sqrt((x-center)^2 + k^2)/k
  // ze *= x_adjust
  if (uid_data->fog_RangeBaseEnabled)
  {
    out.SetConstantsUsed(C_FOGF, C_FOGF);
    out.Write("\tfloat offset = (2.0 * (rawpos.x / " I_FOGF ".w)) - 1.0 - " I_FOGF ".z;\n"
              "\tfloat floatindex = clamp(9.0 - abs(offset) * 9.0, 0.0, 9.0);\n"
              "\tuint indexlower = uint(floatindex);\n"
              "\tuint indexupper = indexlower + 1u;\n"
              "\tfloat klower = " I_FOGRANGE "[indexlower >> 2u][indexlower & 3u];\n"
              "\tfloat kupper = " I_FOGRANGE "[indexupper >> 2u][indexupper & 3u];\n"
              "\tfloat k = lerp(klower, kupper, frac(floatindex));\n"
              "\tfloat x_adjust = sqrt(offset * offset + k * k) / k;\n"
              "\tze *= x_adjust;\n");
  }

  out.Write("\tfloat fog = clamp(ze - " I_FOGF ".y, 0.0, 1.0);\n");

  if (uid_data->fog_fsel >= FogType::Exp)
  {
    out.Write("{}", tev_fog_funcs_table[u32(uid_data->fog_fsel)]);
  }
  else
  {
    if (uid_data->fog_fsel != FogType::Linear)
      WARN_LOG_FMT(VIDEO, "Unknown Fog Type! {}", uid_data->fog_fsel);
  }

  out.Write("\tint ifog = iround(fog * 256.0);\n");
  out.Write("\tprev.rgb = (prev.rgb * (256 - ifog) + " I_FOGCOLOR ".rgb * ifog) >> 8;\n");
}

static void WriteColor(ShaderCode& out, APIType api_type, const pixel_shader_uid_data* uid_data,
                       bool use_dual_source)
{
  // D3D requires that the shader outputs be uint when writing to a uint render target for logic op.
  if (api_type == APIType::D3D && uid_data->uint_output)
  {
    if (uid_data->rgba6_format)
      out.Write("\tocol0 = uint4(prev & 0xFC);\n");
    else
      out.Write("\tocol0 = uint4(prev);\n");
    return;
  }

  if (uid_data->rgba6_format)
    out.Write("\tocol0.rgb = float3(prev.rgb >> 2) / 63.0;\n");
  else
    out.Write("\tocol0.rgb = float3(prev.rgb) / 255.0;\n");

  // Colors will be blended against the 8-bit alpha from ocol1 and
  // the 6-bit alpha from ocol0 will be written to the framebuffer
  if (uid_data->useDstAlpha)
  {
    out.SetConstantsUsed(C_ALPHA, C_ALPHA);
    out.Write("\tocol0.a = float(" I_ALPHA ".a >> 2) / 63.0;\n");

    // Use dual-source color blending to perform dst alpha in a single pass
    if (use_dual_source)
      out.Write("\tocol1 = float4(0.0, 0.0, 0.0, float(prev.a) / 255.0);\n");
  }
  else
  {
    out.Write("\tocol0.a = float(prev.a >> 2) / 63.0;\n");
    if (use_dual_source)
      out.Write("\tocol1 = float4(0.0, 0.0, 0.0, float(prev.a) / 255.0);\n");
  }
}

static void WriteBlend(ShaderCode& out, const pixel_shader_uid_data* uid_data)
{
  if (uid_data->blend_enable)
  {
    static constexpr std::array<const char*, 8> blend_src_factor{
        "float3(0,0,0);",                      // ZERO
        "float3(1,1,1);",                      // ONE
        "initial_ocol0.rgb;",                  // DSTCLR
        "float3(1,1,1) - initial_ocol0.rgb;",  // INVDSTCLR
        "ocol1.aaa;",                          // SRCALPHA
        "float3(1,1,1) - ocol1.aaa;",          // INVSRCALPHA
        "initial_ocol0.aaa;",                  // DSTALPHA
        "float3(1,1,1) - initial_ocol0.aaa;",  // INVDSTALPHA
    };
    static constexpr std::array<const char*, 8> blend_src_factor_alpha{
        "0.0;",                    // ZERO
        "1.0;",                    // ONE
        "initial_ocol0.a;",        // DSTCLR
        "1.0 - initial_ocol0.a;",  // INVDSTCLR
        "ocol1.a;",                // SRCALPHA
        "1.0 - ocol1.a;",          // INVSRCALPHA
        "initial_ocol0.a;",        // DSTALPHA
        "1.0 - initial_ocol0.a;",  // INVDSTALPHA
    };
    static constexpr std::array<const char*, 8> blend_dst_factor{
        "float3(0,0,0);",                      // ZERO
        "float3(1,1,1);",                      // ONE
        "ocol0.rgb;",                          // SRCCLR
        "float3(1,1,1) - ocol0.rgb;",          // INVSRCCLR
        "ocol1.aaa;",                          // SRCALHA
        "float3(1,1,1) - ocol1.aaa;",          // INVSRCALPHA
        "initial_ocol0.aaa;",                  // DSTALPHA
        "float3(1,1,1) - initial_ocol0.aaa;",  // INVDSTALPHA
    };
    static constexpr std::array<const char*, 8> blend_dst_factor_alpha{
        "0.0;",                    // ZERO
        "1.0;",                    // ONE
        "ocol0.a;",                // SRCCLR
        "1.0 - ocol0.a;",          // INVSRCCLR
        "ocol1.a;",                // SRCALPHA
        "1.0 - ocol1.a;",          // INVSRCALPHA
        "initial_ocol0.a;",        // DSTALPHA
        "1.0 - initial_ocol0.a;",  // INVDSTALPHA
    };
    out.Write("\tfloat4 blend_src;\n");
    out.Write("\tblend_src.rgb = {}\n", blend_src_factor[u32(uid_data->blend_src_factor)]);
    out.Write("\tblend_src.a = {}\n",
              blend_src_factor_alpha[u32(uid_data->blend_src_factor_alpha)]);
    out.Write("\tfloat4 blend_dst;\n");
    out.Write("\tblend_dst.rgb = {}\n", blend_dst_factor[u32(uid_data->blend_dst_factor)]);
    out.Write("\tblend_dst.a = {}\n",
              blend_dst_factor_alpha[u32(uid_data->blend_dst_factor_alpha)]);

    out.Write("\tfloat4 blend_result;\n");
    if (uid_data->blend_subtract)
    {
      out.Write("\tblend_result.rgb = initial_ocol0.rgb * blend_dst.rgb - ocol0.rgb * "
                "blend_src.rgb;\n");
    }
    else
    {
      out.Write(
          "\tblend_result.rgb = initial_ocol0.rgb * blend_dst.rgb + ocol0.rgb * blend_src.rgb;\n");
    }

    if (uid_data->blend_subtract_alpha)
      out.Write("\tblend_result.a = initial_ocol0.a * blend_dst.a - ocol0.a * blend_src.a;\n");
    else
      out.Write("\tblend_result.a = initial_ocol0.a * blend_dst.a + ocol0.a * blend_src.a;\n");
  }
  else
  {
    out.Write("\tfloat4 blend_result = ocol0;\n");
  }

  out.Write("\treal_ocol0 = blend_result;\n");
}<|MERGE_RESOLUTION|>--- conflicted
+++ resolved
@@ -1252,14 +1252,6 @@
   if (ac.dest >= TevOutput::Color0)
     out.SetConstantsUsed(C_COLORS + u32(ac.dest.Value()), C_COLORS + u32(ac.dest.Value()));
 
-<<<<<<< HEAD
-  out.Write("\ttevin_a = int4({}, {})&int4(255, 255, 255, 255);\n",
-            tev_c_input_table[u32(cc.a.Value())], tev_a_input_table[u32(ac.a.Value())]);
-  out.Write("\ttevin_b = int4({}, {})&int4(255, 255, 255, 255);\n",
-            tev_c_input_table[u32(cc.b.Value())], tev_a_input_table[u32(ac.b.Value())]);
-  out.Write("\ttevin_c = int4({}, {})&int4(255, 255, 255, 255);\n",
-            tev_c_input_table[u32(cc.c.Value())], tev_a_input_table[u32(ac.c.Value())]);
-=======
   if (DriverDetails::HasBug(DriverDetails::BUG_BROKEN_VECTOR_BITWISE_AND))
   {
     out.Write("\ttevin_a = int4({} & 255, {} & 255);\n", tev_c_input_table[u32(cc.a.Value())],
@@ -1278,7 +1270,6 @@
     out.Write("\ttevin_c = int4({}, {})&int4(255, 255, 255, 255);\n",
               tev_c_input_table[u32(cc.c.Value())], tev_a_input_table[u32(ac.c.Value())]);
   }
->>>>>>> 14959a10
   out.Write("\ttevin_d = int4({}, {});\n", tev_c_input_table[u32(cc.d.Value())],
             tev_a_input_table[u32(ac.d.Value())]);
 
