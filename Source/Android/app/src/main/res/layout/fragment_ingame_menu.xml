<?xml version="1.0" encoding="utf-8"?>
<LinearLayout xmlns:android="http://schemas.android.com/apk/res/android"
              xmlns:tools="http://schemas.android.com/tools"
              android:orientation="vertical"
              android:layout_width="match_parent"
              android:layout_height="match_parent"
              android:paddingBottom="16dp"
              android:background="@color/dolphin_blue_dark"
              tools:layout_width="250dp">

    <TextView
        android:id="@+id/text_game_title"
        android:layout_width="match_parent"
        android:layout_height="wrap_content"
        android:layout_marginHorizontal="32dp"
        android:layout_marginTop="32dp"
        android:layout_marginBottom="16dp"
        android:textColor="#FFFFFF"
        android:textSize="20sp"
        android:textStyle="bold"
        tools:text="The Legend of Zelda: The Wind Waker" />

    <ScrollView
        android:layout_width="match_parent"
        android:layout_height="0dp"
        android:layout_weight="1"
        android:fadeScrollbars="false">

        <LinearLayout
            android:id="@+id/layout_options"
            android:layout_width="match_parent"
            android:layout_height="wrap_content"
            android:orientation="vertical">

            <Button
<<<<<<< HEAD
                android:id="@+id/menu_settings_core"
                android:text="@string/grid_menu_config"
                style="@style/InGameMenuOption"/>

            <Button
=======
>>>>>>> 906fbf6c
                android:id="@+id/menu_pause_emulation"
                android:text="@string/pause_emulation"
                style="@style/InGameMenuOption"/>

            <Button
                android:id="@+id/menu_unpause_emulation"
                android:text="@string/unpause_emulation"
                style="@style/InGameMenuOption"
                android:visibility="gone"/>

            <Button
                android:id="@+id/menu_take_screenshot"
                android:text="@string/emulation_screenshot"
                style="@style/InGameMenuOption"/>

            <Button
                android:id="@+id/menu_quicksave"
                android:text="@string/emulation_quicksave"
                style="@style/InGameMenuOption"
                android:visibility="gone"/>

            <Button
                android:id="@+id/menu_quickload"
                android:text="@string/emulation_quickload"
                style="@style/InGameMenuOption"
                android:visibility="gone"/>

            <Button
                android:id="@+id/menu_emulation_save_root"
                android:text="@string/emulation_savestate"
                style="@style/InGameMenuOption"
                android:visibility="gone"/>

            <Button
                android:id="@+id/menu_emulation_load_root"
                android:text="@string/emulation_loadstate"
                style="@style/InGameMenuOption"
                android:visibility="gone"/>

            <Button
                android:id="@+id/menu_settings"
                android:text="@string/grid_menu_settings"
                style="@style/InGameMenuOption"/>

            <Button
                android:id="@+id/menu_overlay_controls"
                android:text="@string/emulation_overlay_controls"
                style="@style/InGameMenuOption"/>

            <Button
                android:id="@+id/menu_refresh_wiimotes"
                android:text="@string/emulation_refresh_wiimotes"
                style="@style/InGameMenuOption"/>

            <Button
                android:id="@+id/menu_change_disc"
                android:text="@string/emulation_change_disc"
                style="@style/InGameMenuOption"/>

        </LinearLayout>

    </ScrollView>

    <View
        android:id="@+id/divider"
        android:layout_width="match_parent"
        android:layout_height="1dp"
        android:layout_marginTop="24dp"
        android:layout_marginBottom="16dp"
        android:background="#FFFFFF" />

    <Button
        android:id="@+id/menu_exit"
        style="@style/InGameMenuOption"
        android:layout_width="210dp"
        android:layout_gravity="center"
        android:background="@drawable/button_ingame_menu_exit"
        android:foreground="?android:attr/selectableItemBackground"
        android:text="@string/emulation_exit"
        android:textAlignment="center"
        android:textColor="#FFFFFF"
        android:textStyle="bold" />

</LinearLayout><|MERGE_RESOLUTION|>--- conflicted
+++ resolved
@@ -33,14 +33,11 @@
             android:orientation="vertical">
 
             <Button
-<<<<<<< HEAD
                 android:id="@+id/menu_settings_core"
                 android:text="@string/grid_menu_config"
                 style="@style/InGameMenuOption"/>
 
             <Button
-=======
->>>>>>> 906fbf6c
                 android:id="@+id/menu_pause_emulation"
                 android:text="@string/pause_emulation"
                 style="@style/InGameMenuOption"/>
