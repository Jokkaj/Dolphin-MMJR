--- conflicted
+++ resolved
@@ -21,17 +21,11 @@
 
 namespace OSD
 {
-<<<<<<< HEAD
-constexpr float LEFT_MARGIN = 150.0f;    // Pixels to the left of OSD messages.
-constexpr float TOP_MARGIN = 5.0f;     // Pixels above the first OSD message.
-constexpr float WINDOW_PADDING = 4.0f;  // Pixels between subsequent OSD messages.
-=======
-constexpr float LEFT_MARGIN = 10.0f;         // Pixels to the left of OSD messages.
-constexpr float TOP_MARGIN = 10.0f;          // Pixels above the first OSD message.
+constexpr float LEFT_MARGIN = 150.0f;        // Pixels to the left of OSD messages.
+constexpr float TOP_MARGIN = 5.0f;           // Pixels above the first OSD message.
 constexpr float WINDOW_PADDING = 4.0f;       // Pixels between subsequent OSD messages.
 constexpr float MESSAGE_FADE_TIME = 1000.f;  // Ms to fade OSD messages at the end of their life.
 constexpr float MESSAGE_DROP_TIME = 5000.f;  // Ms to drop OSD messages that has yet to ever render.
->>>>>>> 37d05594
 
 static std::atomic<int> s_obscured_pixels_left = 0;
 static std::atomic<int> s_obscured_pixels_top = 0;
