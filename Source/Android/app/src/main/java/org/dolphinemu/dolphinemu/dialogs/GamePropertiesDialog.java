package org.dolphinemu.dolphinemu.dialogs;

import android.app.Dialog;
import android.os.Bundle;
import android.widget.Toast;

import androidx.annotation.NonNull;
import androidx.appcompat.app.AlertDialog;
import androidx.fragment.app.DialogFragment;

import org.dolphinemu.dolphinemu.R;
import org.dolphinemu.dolphinemu.activities.ConvertActivity;
import org.dolphinemu.dolphinemu.activities.CheatEditorActivity;
import org.dolphinemu.dolphinemu.features.settings.model.Settings;
import org.dolphinemu.dolphinemu.features.settings.model.StringSetting;
import org.dolphinemu.dolphinemu.features.settings.ui.MenuTag;
import org.dolphinemu.dolphinemu.features.settings.ui.SettingsActivity;
import org.dolphinemu.dolphinemu.model.GameFile;
import org.dolphinemu.dolphinemu.ui.platform.Platform;
import org.dolphinemu.dolphinemu.utils.AlertDialogItemsBuilder;
import org.dolphinemu.dolphinemu.utils.DirectoryInitialization;
import org.dolphinemu.dolphinemu.utils.Log;

import java.io.File;

public class GamePropertiesDialog extends DialogFragment
{
  public static final String TAG = "GamePropertiesDialog";
  private static final String ARG_PATH = "path";
  private static final String ARG_GAMEID = "game_id";
  public static final String ARG_REVISION = "revision";
  private static final String ARG_PLATFORM = "platform";
  private static final String ARG_SHOULD_ALLOW_CONVERSION = "should_allow_conversion";

  public static GamePropertiesDialog newInstance(GameFile gameFile)
  {
    GamePropertiesDialog fragment = new GamePropertiesDialog();

    Bundle arguments = new Bundle();
    arguments.putString(ARG_PATH, gameFile.getPath());
    arguments.putString(ARG_GAMEID, gameFile.getGameId());
    arguments.putInt(ARG_REVISION, gameFile.getRevision());
    arguments.putInt(ARG_PLATFORM, gameFile.getPlatform());
    arguments.putBoolean(ARG_SHOULD_ALLOW_CONVERSION, gameFile.shouldAllowConversion());
    fragment.setArguments(arguments);

    return fragment;
  }

  @NonNull
  @Override
  public Dialog onCreateDialog(Bundle savedInstanceState)
  {
    final String path = requireArguments().getString(ARG_PATH);
    final String gameId = requireArguments().getString(ARG_GAMEID);
    final int revision = requireArguments().getInt(ARG_REVISION);
    final boolean isWii = requireArguments().getInt(ARG_PLATFORM) != Platform.GAMECUBE.toInt();
    final boolean shouldAllowConversion =
            requireArguments().getBoolean(ARG_SHOULD_ALLOW_CONVERSION);

    AlertDialogItemsBuilder itemsBuilder = new AlertDialogItemsBuilder(requireContext());

    itemsBuilder.add(R.string.properties_details, (dialog, i) ->
            GameDetailsDialog.newInstance(path).show(requireActivity()
                    .getSupportFragmentManager(), "game_details"));

        itemsBuilder.add(R.string.properties_core_settings, (dialog, i) ->
      SettingsActivity.launch(getContext(), MenuTag.CONFIG, gameId, revision));

    itemsBuilder.add(R.string.cheat_code, (dialog, i) ->
      CheatEditorActivity.launch(getContext(), path));

    if (shouldAllowConversion)
    {
      itemsBuilder.add(R.string.properties_convert, (dialog, i) ->
              ConvertActivity.launch(getContext(), path));
    }

    itemsBuilder.add(R.string.properties_set_default_iso, (dialog, i) ->
    {
      try (Settings settings = new Settings())
      {
        settings.loadSettings();
        StringSetting.MAIN_DEFAULT_ISO.setString(settings, path);
        settings.saveSettings(null, getContext());
      }
    });

<<<<<<< HEAD

    itemsBuilder.add(R.string.properties_gc_controller, (dialog, i) ->
            SettingsActivity.launch(getContext(), MenuTag.GCPAD_TYPE, gameId, revision));

    if (platform != Platform.GAMECUBE.toInt())
    {
      itemsBuilder.add(R.string.properties_wii_controller, (dialog, i) ->
              SettingsActivity.launch(getActivity(), MenuTag.WIIMOTE, gameId, revision));
    }
=======
    itemsBuilder.add(R.string.properties_edit_game_settings, (dialog, i) ->
            SettingsActivity.launch(getContext(), MenuTag.SETTINGS, gameId, revision, isWii));
>>>>>>> 906fbf6c

    itemsBuilder.add(R.string.properties_clear_game_settings, (dialog, i) ->
            clearGameSettings(gameId));

    AlertDialog.Builder builder = new AlertDialog.Builder(requireContext(),
            R.style.DolphinDialogBase);
    itemsBuilder.applyToBuilder(builder);
    builder.setTitle(requireContext()
            .getString(R.string.preferences_game_properties) + ": " + gameId);
    return builder.create();
  }

  private void clearGameSettings(String gameId)
  {
    String gameSettingsPath =
            DirectoryInitialization.getUserDirectory() + "/GameSettings/" + gameId + ".ini";
    String gameProfilesPath = DirectoryInitialization.getUserDirectory() + "/Config/Profiles/";
    File gameSettingsFile = new File(gameSettingsPath);
    File gameProfilesDirectory = new File(gameProfilesPath);
    boolean hadGameProfiles = recursivelyDeleteGameProfiles(gameProfilesDirectory, gameId);

    if (gameSettingsFile.exists() || hadGameProfiles)
    {
      if (gameSettingsFile.delete() || hadGameProfiles)
      {
        Toast.makeText(getContext(), "Cleared settings for " + gameId, Toast.LENGTH_SHORT)
                .show();
      }
      else
      {
        Toast.makeText(getContext(), "Unable to clear settings for " + gameId,
                Toast.LENGTH_SHORT).show();
      }
    }
    else
    {
      Toast.makeText(getContext(), "No game settings to delete", Toast.LENGTH_SHORT).show();
    }
  }

  private boolean recursivelyDeleteGameProfiles(@NonNull final File file, String gameId)
  {
    boolean hadGameProfiles = false;

    if (file.isDirectory())
    {
      File[] files = file.listFiles();

      if (files == null)
      {
        return false;
      }

      for (File child : files)
      {
        if (child.getName().startsWith(gameId) && child.isFile())
        {
          if (!child.delete())
          {
            Log.error("[GamePropertiesDialog] Failed to delete " + child.getAbsolutePath());
          }
          hadGameProfiles = true;
        }
        hadGameProfiles |= recursivelyDeleteGameProfiles(child, gameId);
      }
    }
    return hadGameProfiles;
  }
}<|MERGE_RESOLUTION|>--- conflicted
+++ resolved
@@ -86,8 +86,6 @@
       }
     });
 
-<<<<<<< HEAD
-
     itemsBuilder.add(R.string.properties_gc_controller, (dialog, i) ->
             SettingsActivity.launch(getContext(), MenuTag.GCPAD_TYPE, gameId, revision));
 
@@ -96,10 +94,6 @@
       itemsBuilder.add(R.string.properties_wii_controller, (dialog, i) ->
               SettingsActivity.launch(getActivity(), MenuTag.WIIMOTE, gameId, revision));
     }
-=======
-    itemsBuilder.add(R.string.properties_edit_game_settings, (dialog, i) ->
-            SettingsActivity.launch(getContext(), MenuTag.SETTINGS, gameId, revision, isWii));
->>>>>>> 906fbf6c
 
     itemsBuilder.add(R.string.properties_clear_game_settings, (dialog, i) ->
             clearGameSettings(gameId));
