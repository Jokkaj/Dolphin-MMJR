--- conflicted
+++ resolved
@@ -45,13 +45,13 @@
         app:showAsAction="never"/>
 
     <item
-<<<<<<< HEAD
+        android:id="@+id/menu_import_nand_backup"
+        android:title="@string/grid_menu_import_nand_backup"
+        app:showAsAction="never"/>
+
+    <item
         android:id="@+id/updater_dialog"
         android:title="@string/grid_menu_open_updater"
-=======
-        android:id="@+id/menu_import_nand_backup"
-        android:title="@string/grid_menu_import_nand_backup"
->>>>>>> 37d05594
         app:showAsAction="never"/>
 
 </menu>