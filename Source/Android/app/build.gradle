--- conflicted
+++ resolved
@@ -76,14 +76,10 @@
             cmake {
                 arguments "-DANDROID_STL=c++_static", "-DCMAKE_BUILD_TYPE=RelWithDebInfo"
                 // , "-DENABLE_GENERIC=ON"
-<<<<<<< HEAD
                 abiFilters "arm64-v8a" //, "x86_64", "armeabi-v7a", "x86"
-=======
-                abiFilters "arm64-v8a", "x86_64" //, "armeabi-v7a", "x86"
 
                 // Remove the line below if you want to build the C++ unit tests
                 targets "main"
->>>>>>> c729852d
             }
         }
     }
