package org.dolphinemu.dolphinemu.activities;

import android.content.Context;
import android.content.DialogInterface;
import android.content.Intent;
import android.content.SharedPreferences;
import android.graphics.Rect;
import android.os.Bundle;
import android.preference.PreferenceManager;
import android.text.TextUtils;
import android.util.SparseIntArray;
import android.view.InputDevice;
import android.view.KeyEvent;
import android.view.LayoutInflater;
import android.view.Menu;
import android.view.MenuItem;
import android.view.MotionEvent;
import android.view.View;
import android.widget.SeekBar;
import android.widget.TextView;
import android.widget.Toast;

import androidx.annotation.IntDef;
import androidx.annotation.NonNull;
import androidx.annotation.Nullable;
import androidx.appcompat.app.AlertDialog;
import androidx.appcompat.app.AppCompatActivity;
import androidx.appcompat.widget.PopupMenu;
import androidx.fragment.app.Fragment;
import androidx.fragment.app.FragmentActivity;
import androidx.fragment.app.FragmentManager;

import org.dolphinemu.dolphinemu.NativeLibrary;
import org.dolphinemu.dolphinemu.R;
import org.dolphinemu.dolphinemu.features.settings.model.BooleanSetting;
import org.dolphinemu.dolphinemu.features.settings.model.IntSetting;
import org.dolphinemu.dolphinemu.features.settings.model.Settings;
import org.dolphinemu.dolphinemu.features.settings.model.StringSetting;
import org.dolphinemu.dolphinemu.features.settings.ui.MenuTag;
import org.dolphinemu.dolphinemu.features.settings.ui.SettingsActivity;
import org.dolphinemu.dolphinemu.features.settings.utils.SettingsFile;
import org.dolphinemu.dolphinemu.fragments.EmulationFragment;
import org.dolphinemu.dolphinemu.fragments.MenuFragment;
import org.dolphinemu.dolphinemu.fragments.SaveLoadStateFragment;
import org.dolphinemu.dolphinemu.overlay.InputOverlay;
import org.dolphinemu.dolphinemu.overlay.InputOverlayPointer;
import org.dolphinemu.dolphinemu.ui.main.MainActivity;
import org.dolphinemu.dolphinemu.ui.main.TvMainActivity;
import org.dolphinemu.dolphinemu.utils.AfterDirectoryInitializationRunner;
import org.dolphinemu.dolphinemu.utils.ControllerMappingHelper;
import org.dolphinemu.dolphinemu.utils.FileBrowserHelper;
import org.dolphinemu.dolphinemu.utils.IniFile;
import org.dolphinemu.dolphinemu.utils.MotionListener;
import org.dolphinemu.dolphinemu.utils.Rumble;
import org.dolphinemu.dolphinemu.utils.TvUtil;

import java.io.File;
import java.lang.annotation.Retention;
import java.util.List;

import static java.lang.annotation.RetentionPolicy.SOURCE;

public final class EmulationActivity extends AppCompatActivity
{
  private static final String BACKSTACK_NAME_MENU = "menu";
  private static final String BACKSTACK_NAME_SUBMENU = "submenu";
  public static final int REQUEST_CHANGE_DISC = 1;

  private EmulationFragment mEmulationFragment;

  private SharedPreferences mPreferences;
  private MotionListener mMotionListener;

  private Settings mSettings;

  private boolean mMenuVisible;

  private static boolean sIgnoreLaunchRequests = false;

  private boolean activityRecreated;
  private String[] mPaths;
  private boolean mIgnoreWarnings;
  private static boolean sUserPausedEmulation;
  private boolean mMenuToastShown;

  public static final String EXTRA_SELECTED_GAMES = "SelectedGames";
  public static final String EXTRA_IGNORE_WARNINGS = "IgnoreWarnings";
  public static final String EXTRA_USER_PAUSED_EMULATION = "sUserPausedEmulation";
  public static final String EXTRA_MENU_TOAST_SHOWN = "MenuToastShown";

  @Retention(SOURCE)
  @IntDef({MENU_ACTION_EDIT_CONTROLS_PLACEMENT, MENU_ACTION_TOGGLE_CONTROLS, MENU_ACTION_ADJUST_SCALE,
          MENU_ACTION_CHOOSE_CONTROLLER, MENU_ACTION_REFRESH_WIIMOTES, MENU_ACTION_TAKE_SCREENSHOT,
          MENU_ACTION_QUICK_SAVE, MENU_ACTION_QUICK_LOAD, MENU_ACTION_SAVE_ROOT,
          MENU_ACTION_LOAD_ROOT, MENU_ACTION_SAVE_SLOT1, MENU_ACTION_SAVE_SLOT2,
          MENU_ACTION_SAVE_SLOT3, MENU_ACTION_SAVE_SLOT4, MENU_ACTION_SAVE_SLOT5,
          MENU_ACTION_SAVE_SLOT6, MENU_ACTION_LOAD_SLOT1, MENU_ACTION_LOAD_SLOT2,
          MENU_ACTION_LOAD_SLOT3, MENU_ACTION_LOAD_SLOT4, MENU_ACTION_LOAD_SLOT5,
          MENU_ACTION_LOAD_SLOT6, MENU_ACTION_EXIT, MENU_ACTION_CHANGE_DISC,
          MENU_ACTION_RESET_OVERLAY, MENU_SET_IR_SENSITIVITY, MENU_ACTION_CHOOSE_DOUBLETAP,
          MENU_ACTION_MOTION_CONTROLS, MENU_ACTION_PAUSE_EMULATION, MENU_ACTION_UNPAUSE_EMULATION,
          MENU_ACTION_OVERLAY_CONTROLS, MENU_ACTION_SETTINGS_CORE, MENU_ACTION_SETTINGS_GRAPHICS})
  public @interface MenuAction
  {
  }

  public static final int MENU_ACTION_EDIT_CONTROLS_PLACEMENT = 0;
  public static final int MENU_ACTION_TOGGLE_CONTROLS = 1;
  public static final int MENU_ACTION_ADJUST_SCALE = 2;
  public static final int MENU_ACTION_CHOOSE_CONTROLLER = 3;
  public static final int MENU_ACTION_REFRESH_WIIMOTES = 4;
  public static final int MENU_ACTION_TAKE_SCREENSHOT = 5;
  public static final int MENU_ACTION_QUICK_SAVE = 6;
  public static final int MENU_ACTION_QUICK_LOAD = 7;
  public static final int MENU_ACTION_SAVE_ROOT = 8;
  public static final int MENU_ACTION_LOAD_ROOT = 9;
  public static final int MENU_ACTION_SAVE_SLOT1 = 10;
  public static final int MENU_ACTION_SAVE_SLOT2 = 11;
  public static final int MENU_ACTION_SAVE_SLOT3 = 12;
  public static final int MENU_ACTION_SAVE_SLOT4 = 13;
  public static final int MENU_ACTION_SAVE_SLOT5 = 14;
  public static final int MENU_ACTION_SAVE_SLOT6 = 15;
  public static final int MENU_ACTION_LOAD_SLOT1 = 16;
  public static final int MENU_ACTION_LOAD_SLOT2 = 17;
  public static final int MENU_ACTION_LOAD_SLOT3 = 18;
  public static final int MENU_ACTION_LOAD_SLOT4 = 19;
  public static final int MENU_ACTION_LOAD_SLOT5 = 20;
  public static final int MENU_ACTION_LOAD_SLOT6 = 21;
  public static final int MENU_ACTION_EXIT = 22;
  public static final int MENU_ACTION_CHANGE_DISC = 23;
  public static final int MENU_ACTION_JOYSTICK_REL_CENTER = 24;
  public static final int MENU_ACTION_RUMBLE = 25;
  public static final int MENU_ACTION_RESET_OVERLAY = 26;
  public static final int MENU_SET_IR_SENSITIVITY = 27;
  public static final int MENU_ACTION_CHOOSE_DOUBLETAP = 28;
  public static final int MENU_ACTION_MOTION_CONTROLS = 29;
  public static final int MENU_ACTION_PAUSE_EMULATION = 30;
  public static final int MENU_ACTION_UNPAUSE_EMULATION = 31;
  public static final int MENU_ACTION_OVERLAY_CONTROLS = 32;
  public static final int MENU_ACTION_SETTINGS_CORE = 33;
  public static final int MENU_ACTION_SETTINGS_GRAPHICS = 34;

  private static final SparseIntArray buttonsActionsMap = new SparseIntArray();

  static
  {
    buttonsActionsMap.append(R.id.menu_emulation_edit_layout,
            EmulationActivity.MENU_ACTION_EDIT_CONTROLS_PLACEMENT);
    buttonsActionsMap.append(R.id.menu_emulation_toggle_controls,
            EmulationActivity.MENU_ACTION_TOGGLE_CONTROLS);
    buttonsActionsMap
            .append(R.id.menu_emulation_adjust_scale, EmulationActivity.MENU_ACTION_ADJUST_SCALE);
    buttonsActionsMap.append(R.id.menu_emulation_choose_controller,
            EmulationActivity.MENU_ACTION_CHOOSE_CONTROLLER);
    buttonsActionsMap.append(R.id.menu_emulation_joystick_rel_center,
            EmulationActivity.MENU_ACTION_JOYSTICK_REL_CENTER);
    buttonsActionsMap.append(R.id.menu_emulation_rumble, EmulationActivity.MENU_ACTION_RUMBLE);
    buttonsActionsMap
            .append(R.id.menu_emulation_reset_overlay, EmulationActivity.MENU_ACTION_RESET_OVERLAY);
    buttonsActionsMap.append(R.id.menu_emulation_set_ir_sensitivity,
            EmulationActivity.MENU_SET_IR_SENSITIVITY);
    buttonsActionsMap.append(R.id.menu_emulation_choose_doubletap,
            EmulationActivity.MENU_ACTION_CHOOSE_DOUBLETAP);
    buttonsActionsMap.append(R.id.menu_emulation_motion_controls,
            EmulationActivity.MENU_ACTION_MOTION_CONTROLS);
  }

  public static void launch(FragmentActivity activity, String[] filePaths)
  {
    if (sIgnoreLaunchRequests)
      return;

    new AfterDirectoryInitializationRunner().run(activity, true, () ->
    {
      if (FileBrowserHelper.isPathEmptyOrValid(StringSetting.MAIN_DEFAULT_ISO) &&
              FileBrowserHelper.isPathEmptyOrValid(StringSetting.MAIN_FS_PATH) &&
              FileBrowserHelper.isPathEmptyOrValid(StringSetting.MAIN_DUMP_PATH) &&
              FileBrowserHelper.isPathEmptyOrValid(StringSetting.MAIN_LOAD_PATH) &&
              FileBrowserHelper.isPathEmptyOrValid(StringSetting.MAIN_RESOURCEPACK_PATH) &&
              FileBrowserHelper.isPathEmptyOrValid(StringSetting.MAIN_SD_PATH))
      {
        launchWithoutChecks(activity, filePaths);
      }
      else
      {
        AlertDialog.Builder builder = new AlertDialog.Builder(activity, R.style.DolphinDialogBase);
        builder.setMessage(R.string.unavailable_paths);
        builder.setPositiveButton(R.string.yes, (dialogInterface, i) ->
                SettingsActivity.launch(activity, MenuTag.CONFIG_PATHS));
        builder.setNeutralButton(R.string.continue_anyway, (dialogInterface, i) ->
                launchWithoutChecks(activity, filePaths));
        builder.show();
      }
    });
  }

  private static void launchWithoutChecks(FragmentActivity activity, String[] filePaths)
  {
    sIgnoreLaunchRequests = true;

    Intent launcher = new Intent(activity, EmulationActivity.class);
    launcher.putExtra(EXTRA_SELECTED_GAMES, filePaths);

    activity.startActivity(launcher);
  }

  public static void stopIgnoringLaunchRequests()
  {
    sIgnoreLaunchRequests = false;
  }

  public static void updateWiimoteNewIniPreferences(Context context)
  {
    SharedPreferences preferences = PreferenceManager.getDefaultSharedPreferences(context);
    updateWiimoteNewController(preferences.getInt("wiiController", 3), context);

    updateWiimoteNewImuIr(IntSetting.MAIN_MOTION_CONTROLS.getIntGlobal());
  }

  private static void updateWiimoteNewController(int value, Context context)
  {
    File wiimoteNewFile = SettingsFile.getSettingsFile(Settings.FILE_WIIMOTE);
    IniFile wiimoteNewIni = new IniFile(wiimoteNewFile);
    wiimoteNewIni.setString("Wiimote1", "Extension",
            context.getResources().getStringArray(R.array.controllersValues)[value]);
    wiimoteNewIni.setBoolean("Wiimote1", "Options/Sideways Wiimote", value == 2);
    wiimoteNewIni.save(wiimoteNewFile);
  }

  private static void updateWiimoteNewImuIr(int value)
  {
    File wiimoteNewFile = SettingsFile.getSettingsFile(Settings.FILE_WIIMOTE);
    IniFile wiimoteNewIni = new IniFile(wiimoteNewFile);
    wiimoteNewIni.setBoolean("Wiimote1", "IMUIR/Enabled", value != 1);
    wiimoteNewIni.save(wiimoteNewFile);
  }

  @Override
  protected void onCreate(Bundle savedInstanceState)
  {
    super.onCreate(savedInstanceState);

    if (TvUtil.isLeanback(getApplicationContext()))
    {
      TvMainActivity.skipRescanningLibrary();
    }
    else
    {
      MainActivity.skipRescanningLibrary();
    }

    if (savedInstanceState == null)
    {
      // Get params we were passed
      Intent gameToEmulate = getIntent();
      mPaths = gameToEmulate.getStringArrayExtra(EXTRA_SELECTED_GAMES);
      mIgnoreWarnings = gameToEmulate.getBooleanExtra(EXTRA_IGNORE_WARNINGS, false);
      sUserPausedEmulation = gameToEmulate.getBooleanExtra(EXTRA_USER_PAUSED_EMULATION, false);
      mMenuToastShown = false;
      activityRecreated = false;
    }
    else
    {
      activityRecreated = true;
      restoreState(savedInstanceState);
    }

    mPreferences = PreferenceManager.getDefaultSharedPreferences(this);

    mSettings = new Settings();
    mSettings.loadSettings(null);

    updateOrientation();

    mMotionListener = new MotionListener(this);

    // Set these options now so that the SurfaceView the game renders into is the right size.
    enableFullscreenImmersive();

    Rumble.initRumble(this);

    setContentView(R.layout.activity_emulation);

    // Find or create the EmulationFragment
    mEmulationFragment = (EmulationFragment) getSupportFragmentManager()
            .findFragmentById(R.id.frame_emulation_fragment);
    if (mEmulationFragment == null)
    {
      mEmulationFragment = EmulationFragment.newInstance(mPaths);
      getSupportFragmentManager().beginTransaction()
              .add(R.id.frame_emulation_fragment, mEmulationFragment)
              .commit();
    }

    if (NativeLibrary.IsGameMetadataValid())
      setTitle(NativeLibrary.GetCurrentTitleDescription());
  }

  @Override
  protected void onSaveInstanceState(@NonNull Bundle outState)
  {
    if (!isChangingConfigurations())
    {
      mEmulationFragment.saveTemporaryState();
    }
    outState.putStringArray(EXTRA_SELECTED_GAMES, mPaths);
    outState.putBoolean(EXTRA_IGNORE_WARNINGS, mIgnoreWarnings);
    outState.putBoolean(EXTRA_USER_PAUSED_EMULATION, sUserPausedEmulation);
    outState.putBoolean(EXTRA_MENU_TOAST_SHOWN, mMenuToastShown);
    super.onSaveInstanceState(outState);
  }

  protected void restoreState(Bundle savedInstanceState)
  {
    mPaths = savedInstanceState.getStringArray(EXTRA_SELECTED_GAMES);
    mIgnoreWarnings = savedInstanceState.getBoolean(EXTRA_IGNORE_WARNINGS);
    sUserPausedEmulation = savedInstanceState.getBoolean(EXTRA_USER_PAUSED_EMULATION);
    mMenuToastShown = savedInstanceState.getBoolean(EXTRA_MENU_TOAST_SHOWN);
  }

  @Override
  public void onWindowFocusChanged(boolean hasFocus)
  {
    if (hasFocus)
    {
      enableFullscreenImmersive();
    }
  }

  @Override
  protected void onResume()
  {
    super.onResume();

    updateOrientation();

    if (NativeLibrary.IsGameMetadataValid())
      updateMotionListener();
  }

  @Override
  protected void onPause()
  {
    super.onPause();
    mMotionListener.disable();
  }

  @Override
  protected void onStop()
  {
    super.onStop();
    mSettings.saveSettings(null, null);
  }

  public void onTitleChanged()
  {
    if (!mMenuToastShown)
    {
      // The reason why this doesn't run earlier is because we want to be sure the boot succeeded.
      Toast.makeText(this, R.string.emulation_menu_help, Toast.LENGTH_LONG).show();
      mMenuToastShown = true;
    }

    setTitle(NativeLibrary.GetCurrentTitleDescription());
    updateMotionListener();

    mEmulationFragment.refreshInputOverlay();
  }

  private void updateMotionListener()
  {
    if (NativeLibrary.IsEmulatingWii() && IntSetting.MAIN_MOTION_CONTROLS.getInt(mSettings) != 2)
      mMotionListener.enable();
    else
      mMotionListener.disable();
  }

  @Override
  protected void onDestroy()
  {
    super.onDestroy();
    mSettings.close();
  }

  @Override
  public void onBackPressed()
  {
    if (!closeSubmenu())
    {
      toggleMenu();
    }
  }

  @Override
  public boolean onKeyLongPress(int keyCode, @NonNull KeyEvent event)
  {
    if (keyCode == KeyEvent.KEYCODE_BACK)
    {
      mEmulationFragment.stopEmulation();
      return true;
    }
    return super.onKeyLongPress(keyCode, event);
  }

  @Override
  protected void onActivityResult(int requestCode, int resultCode, Intent result)
  {
    super.onActivityResult(requestCode, resultCode, result);
    if (requestCode == REQUEST_CHANGE_DISC)
    {
      // If the user picked a file, as opposed to just backing out.
      if (resultCode == MainActivity.RESULT_OK)
      {
        String newDiscPath = FileBrowserHelper.getSelectedPath(result);
        if (!TextUtils.isEmpty(newDiscPath))
        {
          NativeLibrary.ChangeDisc(newDiscPath);
        }
      }
    }
  }

  private void enableFullscreenImmersive()
  {
    getWindow().getDecorView().setSystemUiVisibility(
            View.SYSTEM_UI_FLAG_LAYOUT_STABLE |
                    View.SYSTEM_UI_FLAG_LAYOUT_HIDE_NAVIGATION |
                    View.SYSTEM_UI_FLAG_LAYOUT_FULLSCREEN |
                    View.SYSTEM_UI_FLAG_HIDE_NAVIGATION |
                    View.SYSTEM_UI_FLAG_FULLSCREEN |
                    View.SYSTEM_UI_FLAG_IMMERSIVE_STICKY);
  }

  private void updateOrientation()
  {
<<<<<<< HEAD
    setRequestedOrientation(mPreferences.getInt("emulationActivityOrientation",
            ActivityInfo.SCREEN_ORIENTATION_SENSOR_LANDSCAPE));
=======
    setRequestedOrientation(IntSetting.MAIN_EMULATION_ORIENTATION.getInt(mSettings));
>>>>>>> 1d489b3f
  }

  private boolean closeSubmenu()
  {
    return getSupportFragmentManager().popBackStackImmediate(BACKSTACK_NAME_SUBMENU,
            FragmentManager.POP_BACK_STACK_INCLUSIVE);
  }

  private boolean closeMenu()
  {
    mMenuVisible = false;
    return getSupportFragmentManager().popBackStackImmediate(BACKSTACK_NAME_MENU,
            FragmentManager.POP_BACK_STACK_INCLUSIVE);
  }

  private void toggleMenu()
  {
    if (!closeMenu())
    {
      // Removing the menu failed, so that means it wasn't visible. Add it.
      Fragment fragment = MenuFragment.newInstance();
      getSupportFragmentManager().beginTransaction()
              .setCustomAnimations(
                      R.animator.menu_slide_in_from_start,
                      R.animator.menu_slide_out_to_start,
                      R.animator.menu_slide_in_from_start,
                      R.animator.menu_slide_out_to_start)
              .add(R.id.frame_menu, fragment)
              .addToBackStack(BACKSTACK_NAME_MENU)
              .commit();
      mMenuVisible = true;
    }
  }

  public void showOverlayControlsMenu(@NonNull View anchor)
  {
    PopupMenu popup = new PopupMenu(this, anchor);
    Menu menu = popup.getMenu();

    boolean wii = NativeLibrary.IsEmulatingWii();
    int id = wii ? R.menu.menu_overlay_controls_wii : R.menu.menu_overlay_controls_gc;
    popup.getMenuInflater().inflate(id, menu);

    // Populate the checkbox value for joystick center on touch
    menu.findItem(R.id.menu_emulation_joystick_rel_center)
            .setChecked(BooleanSetting.MAIN_JOYSTICK_REL_CENTER.getBoolean(mSettings));
    menu.findItem(R.id.menu_emulation_rumble)
            .setChecked(BooleanSetting.MAIN_PHONE_RUMBLE.getBoolean(mSettings));

    popup.setOnMenuItemClickListener(this::onOptionsItemSelected);

    popup.show();
  }

  @Override
  public boolean onOptionsItemSelected(MenuItem item)
  {
    int action = buttonsActionsMap.get(item.getItemId(), -1);
    if (action >= 0)
    {
      if (item.isCheckable())
      {
        // Need to pass a reference to the item to set the checkbox state, since it is not done automatically
        handleCheckableMenuAction(action, item);
      }
      else
      {
        handleMenuAction(action);
      }
    }
    return true;
  }

  public void handleCheckableMenuAction(@MenuAction int menuAction, MenuItem item)
  {
    //noinspection SwitchIntDef
    switch (menuAction)
    {
      case MENU_ACTION_JOYSTICK_REL_CENTER:
        item.setChecked(!item.isChecked());
        toggleJoystickRelCenter(item.isChecked());
        break;
      case MENU_ACTION_RUMBLE:
        item.setChecked(!item.isChecked());
        toggleRumble(item.isChecked());
        break;
    }
  }

  public void handleMenuAction(@MenuAction int menuAction)
  {
    //noinspection SwitchIntDef
    switch (menuAction)
    {
      // Edit the placement of the controls
      case MENU_ACTION_EDIT_CONTROLS_PLACEMENT:
        editControlsPlacement();
        break;

      // Reset overlay placement
      case MENU_ACTION_RESET_OVERLAY:
        resetOverlay();
        break;

      // Enable/Disable specific buttons or the entire input overlay.
      case MENU_ACTION_TOGGLE_CONTROLS:
        toggleControls();
        break;

      // Adjust the scale of the overlay controls.
      case MENU_ACTION_ADJUST_SCALE:
        adjustScale();
        break;

      // (Wii games only) Change the controller for the input overlay.
      case MENU_ACTION_CHOOSE_CONTROLLER:
        chooseController();
        break;

      case MENU_ACTION_REFRESH_WIIMOTES:
        NativeLibrary.RefreshWiimotes();
        break;

      case MENU_ACTION_PAUSE_EMULATION:
        sUserPausedEmulation = true;
        NativeLibrary.PauseEmulation();
        break;

      case MENU_ACTION_UNPAUSE_EMULATION:
        sUserPausedEmulation = false;
        NativeLibrary.UnPauseEmulation();
        break;

      // Screenshot capturing
      case MENU_ACTION_TAKE_SCREENSHOT:
        NativeLibrary.SaveScreenShot();
        break;

      // Quick save / load
      case MENU_ACTION_QUICK_SAVE:
        NativeLibrary.SaveState(9, false);
        break;

      case MENU_ACTION_QUICK_LOAD:
        NativeLibrary.LoadState(9);
        break;

      case MENU_ACTION_SAVE_ROOT:
        showSubMenu(SaveLoadStateFragment.SaveOrLoad.SAVE);
        break;

      case MENU_ACTION_LOAD_ROOT:
        showSubMenu(SaveLoadStateFragment.SaveOrLoad.LOAD);
        break;

      // Save state slots
      case MENU_ACTION_SAVE_SLOT1:
        NativeLibrary.SaveState(0, false);
        break;

      case MENU_ACTION_SAVE_SLOT2:
        NativeLibrary.SaveState(1, false);
        break;

      case MENU_ACTION_SAVE_SLOT3:
        NativeLibrary.SaveState(2, false);
        break;

      case MENU_ACTION_SAVE_SLOT4:
        NativeLibrary.SaveState(3, false);
        break;

      case MENU_ACTION_SAVE_SLOT5:
        NativeLibrary.SaveState(4, false);
        break;

      case MENU_ACTION_SAVE_SLOT6:
        NativeLibrary.SaveState(5, false);
        break;

      // Load state slots
      case MENU_ACTION_LOAD_SLOT1:
        NativeLibrary.LoadState(0);
        break;

      case MENU_ACTION_LOAD_SLOT2:
        NativeLibrary.LoadState(1);
        break;

      case MENU_ACTION_LOAD_SLOT3:
        NativeLibrary.LoadState(2);
        break;

      case MENU_ACTION_LOAD_SLOT4:
        NativeLibrary.LoadState(3);
        break;

      case MENU_ACTION_LOAD_SLOT5:
        NativeLibrary.LoadState(4);
        break;

      case MENU_ACTION_LOAD_SLOT6:
        NativeLibrary.LoadState(5);
        break;

      case MENU_ACTION_CHANGE_DISC:
        FileBrowserHelper.openFilePicker(this, REQUEST_CHANGE_DISC, false,
                FileBrowserHelper.GAME_EXTENSIONS);
        break;

      case MENU_SET_IR_SENSITIVITY:
        setIRSensitivity();
        break;

      case MENU_ACTION_CHOOSE_DOUBLETAP:
        chooseDoubleTapButton();
        break;

      case MENU_ACTION_MOTION_CONTROLS:
        showMotionControlsOptions();
        break;

      case MENU_ACTION_SETTINGS_CORE:
        SettingsActivity.launch(this, MenuTag.CONFIG);
        break;

      case MENU_ACTION_SETTINGS_GRAPHICS:
        SettingsActivity.launch(this, MenuTag.GRAPHICS);
        break;

      case MENU_ACTION_EXIT:
        mEmulationFragment.stopEmulation();
        break;
    }
  }

  public boolean isIgnoringWarnings()
  {
    return mIgnoreWarnings;
  }

  public void setIgnoreWarnings(boolean value)
  {
    mIgnoreWarnings = value;
  }

  public static boolean getHasUserPausedEmulation()
  {
    return sUserPausedEmulation;
  }

  private void toggleJoystickRelCenter(boolean state)
  {
    BooleanSetting.MAIN_JOYSTICK_REL_CENTER.setBoolean(mSettings, state);
  }

  private void toggleRumble(boolean state)
  {
    BooleanSetting.MAIN_PHONE_RUMBLE.setBoolean(mSettings, state);
    Rumble.setPhoneVibrator(state, this);
  }

  private void editControlsPlacement()
  {
    if (mEmulationFragment.isConfiguringControls())
    {
      mEmulationFragment.stopConfiguringControls();
    }
    else
    {
      closeSubmenu();
      closeMenu();
      mEmulationFragment.startConfiguringControls();
    }
  }

  // Gets button presses
  @Override
  public boolean dispatchKeyEvent(KeyEvent event)
  {
    if (mMenuVisible || event.getKeyCode() == KeyEvent.KEYCODE_BACK)
    {
      return super.dispatchKeyEvent(event);
    }

    int action;

    switch (event.getAction())
    {
      case KeyEvent.ACTION_DOWN:
        action = NativeLibrary.ButtonState.PRESSED;
        break;
      case KeyEvent.ACTION_UP:
        action = NativeLibrary.ButtonState.RELEASED;
        break;
      default:
        return false;
    }
    InputDevice input = event.getDevice();
    return NativeLibrary.onGamePadEvent(input.getDescriptor(), event.getKeyCode(), action);
  }

  private void toggleControls()
  {
    AlertDialog.Builder builder = new AlertDialog.Builder(this, R.style.DolphinDialogBase);
    builder.setTitle(R.string.emulation_toggle_controls);
    if (!NativeLibrary.IsEmulatingWii() || mPreferences.getInt("wiiController", 3) == 0)
    {
      boolean[] gcEnabledButtons = new boolean[11];
      String gcSettingBase = "MAIN_BUTTON_TOGGLE_GC_";

      for (int i = 0; i < gcEnabledButtons.length; i++)
      {
        gcEnabledButtons[i] = BooleanSetting.valueOf(gcSettingBase + i).getBoolean(mSettings);
      }
      builder.setMultiChoiceItems(R.array.gcpadButtons, gcEnabledButtons,
              (dialog, indexSelected, isChecked) -> BooleanSetting
                      .valueOf(gcSettingBase + indexSelected).setBoolean(mSettings, isChecked));
    }
    else if (mPreferences.getInt("wiiController", 3) == 4)
    {
      boolean[] wiiClassicEnabledButtons = new boolean[14];
      String classicSettingBase = "MAIN_BUTTON_TOGGLE_CLASSIC_";

      for (int i = 0; i < wiiClassicEnabledButtons.length; i++)
      {
        wiiClassicEnabledButtons[i] =
                BooleanSetting.valueOf(classicSettingBase + i).getBoolean(mSettings);
      }
      builder.setMultiChoiceItems(R.array.classicButtons, wiiClassicEnabledButtons,
              (dialog, indexSelected, isChecked) -> BooleanSetting
                      .valueOf(classicSettingBase + indexSelected)
                      .setBoolean(mSettings, isChecked));
    }
    else
    {
      boolean[] wiiEnabledButtons = new boolean[11];
      String wiiSettingBase = "MAIN_BUTTON_TOGGLE_WII_";

      for (int i = 0; i < wiiEnabledButtons.length; i++)
      {
        wiiEnabledButtons[i] = BooleanSetting.valueOf(wiiSettingBase + i).getBoolean(mSettings);
      }
      if (mPreferences.getInt("wiiController", 3) == 3)
      {
        builder.setMultiChoiceItems(R.array.nunchukButtons, wiiEnabledButtons,
                (dialog, indexSelected, isChecked) -> BooleanSetting
                        .valueOf(wiiSettingBase + indexSelected).setBoolean(mSettings, isChecked));
      }
      else
      {
        builder.setMultiChoiceItems(R.array.wiimoteButtons, wiiEnabledButtons,
                (dialog, indexSelected, isChecked) -> BooleanSetting
                        .valueOf(wiiSettingBase + indexSelected).setBoolean(mSettings, isChecked));
      }
    }
    builder.setNeutralButton(R.string.emulation_toggle_all,
            (dialogInterface, i) -> mEmulationFragment.toggleInputOverlayVisibility(mSettings));
    builder.setPositiveButton(R.string.ok, (dialogInterface, i) ->
            mEmulationFragment.refreshInputOverlay());

    builder.show();
  }

  public void chooseDoubleTapButton()
  {
    AlertDialog.Builder builder = new AlertDialog.Builder(this, R.style.DolphinDialogBase);

    int currentController =
            mPreferences.getInt("wiiController", InputOverlay.OVERLAY_WIIMOTE_NUNCHUK);

    int currentValue = IntSetting.MAIN_DOUBLE_TAP_BUTTON.getInt(mSettings);

    int buttonList = currentController == InputOverlay.OVERLAY_WIIMOTE_CLASSIC ?
            R.array.doubleTapWithClassic : R.array.doubleTap;

    if (currentController != InputOverlay.OVERLAY_WIIMOTE_CLASSIC &&
            currentValue == InputOverlay.OVERLAY_WIIMOTE_CLASSIC)
    {
      currentValue = InputOverlay.OVERLAY_WIIMOTE;
    }

    builder.setSingleChoiceItems(buttonList, currentValue,
            (DialogInterface dialog, int which) -> IntSetting.MAIN_DOUBLE_TAP_BUTTON
                    .setInt(mSettings, InputOverlayPointer.DOUBLE_TAP_OPTIONS.get(which)));

    builder.setPositiveButton(R.string.ok, (dialogInterface, i) ->
            mEmulationFragment.initInputPointer());

    builder.show();
  }

  private void adjustScale()
  {
    LayoutInflater inflater = LayoutInflater.from(this);
    View view = inflater.inflate(R.layout.dialog_seekbar, null);

    final SeekBar seekbar = view.findViewById(R.id.seekbar);
    final TextView value = view.findViewById(R.id.text_value);
    final TextView units = view.findViewById(R.id.text_units);

    seekbar.setMax(150);
    seekbar.setProgress(IntSetting.MAIN_CONTROL_SCALE.getInt(mSettings));
    seekbar.setOnSeekBarChangeListener(new SeekBar.OnSeekBarChangeListener()
    {
      public void onStartTrackingTouch(SeekBar seekBar)
      {
        // Do nothing
      }

      public void onProgressChanged(SeekBar seekBar, int progress, boolean fromUser)
      {
        value.setText(String.valueOf(progress + 50));
      }

      public void onStopTrackingTouch(SeekBar seekBar)
      {
        // Do nothing
      }
    });

    value.setText(String.valueOf(seekbar.getProgress() + 50));
    units.setText("%");

    AlertDialog.Builder builder = new AlertDialog.Builder(this, R.style.DolphinDialogBase);
    builder.setTitle(R.string.emulation_control_scale);
    builder.setView(view);
    builder.setPositiveButton(R.string.ok, (dialogInterface, i) ->
    {
      IntSetting.MAIN_CONTROL_SCALE.setInt(mSettings, seekbar.getProgress());
      mEmulationFragment.refreshInputOverlay();
    });
    builder.setNeutralButton(R.string.default_values, (dialogInterface, i) ->
    {
      IntSetting.MAIN_CONTROL_SCALE.delete(mSettings);
      mEmulationFragment.refreshInputOverlay();
    });

    builder.show();
  }

  private void chooseController()
  {
    final SharedPreferences.Editor editor = mPreferences.edit();
    AlertDialog.Builder builder = new AlertDialog.Builder(this, R.style.DolphinDialogBase);
    builder.setTitle(R.string.emulation_choose_controller);
    builder.setSingleChoiceItems(R.array.controllersEntries,
            mPreferences.getInt("wiiController", 3),
            (dialog, indexSelected) ->
            {
              editor.putInt("wiiController", indexSelected);

              updateWiimoteNewController(indexSelected, this);
              NativeLibrary.ReloadWiimoteConfig();
            });
    builder.setPositiveButton(R.string.ok, (dialogInterface, i) ->
    {
      editor.apply();
      mEmulationFragment.refreshInputOverlay();
    });

    builder.show();
  }

  private void showMotionControlsOptions()
  {
    AlertDialog.Builder builder = new AlertDialog.Builder(this, R.style.DolphinDialogBase);
    builder.setTitle(R.string.emulation_motion_controls);
    builder.setSingleChoiceItems(R.array.motionControlsEntries,
            IntSetting.MAIN_MOTION_CONTROLS.getInt(mSettings),
            (dialog, indexSelected) ->
            {
              IntSetting.MAIN_MOTION_CONTROLS.setInt(mSettings, indexSelected);

              updateMotionListener();

              updateWiimoteNewImuIr(indexSelected);
              NativeLibrary.ReloadWiimoteConfig();
            });
    builder.setPositiveButton(R.string.ok, (dialogInterface, i) -> dialogInterface.dismiss());

    builder.show();
  }

<<<<<<< HEAD
  private void chooseOrientation()
  {
    final int[] orientationValues = getResources().getIntArray(R.array.orientationValues);
    int initialChoice = mPreferences.getInt("emulationActivityOrientation",
            ActivityInfo.SCREEN_ORIENTATION_SENSOR_LANDSCAPE);
    int initialIndex = -1;
    for (int i = 0; i < orientationValues.length; i++)
    {
      if (orientationValues[i] == initialChoice)
        initialIndex = i;
    }

    final SharedPreferences.Editor editor = mPreferences.edit();
    AlertDialog.Builder builder = new AlertDialog.Builder(this, R.style.DolphinDialogBase);
    builder.setTitle(R.string.emulation_screen_orientation);
    builder.setSingleChoiceItems(R.array.orientationEntries, initialIndex,
            (dialog, indexSelected) ->
            {
              int orientation = orientationValues[indexSelected];
              editor.putInt("emulationActivityOrientation", orientation);
            });
    builder.setPositiveButton(R.string.ok, (dialogInterface, i) ->
    {
      editor.apply();
      updateOrientation();
    });

    builder.show();
  }

=======
>>>>>>> 1d489b3f
  private void setIRSensitivity()
  {
    // IR settings always get saved per-game since WiimoteNew.ini is wiped upon reinstall.
    File file = SettingsFile.getCustomGameSettingsFile(NativeLibrary.GetCurrentGameID());
    IniFile ini = new IniFile(file);

    int ir_pitch = ini.getInt(Settings.SECTION_CONTROLS, SettingsFile.KEY_WIIBIND_IR_PITCH, 20);

    LayoutInflater inflater = LayoutInflater.from(this);
    View view = inflater.inflate(R.layout.dialog_ir_sensitivity, null);

    TextView text_slider_value_pitch = view.findViewById(R.id.text_ir_pitch);
    TextView units = view.findViewById(R.id.text_ir_pitch_units);
    SeekBar seekbar_pitch = view.findViewById(R.id.seekbar_pitch);

    text_slider_value_pitch.setText(String.valueOf(ir_pitch));
    units.setText(getString(R.string.pitch));
    seekbar_pitch.setMax(100);
    seekbar_pitch.setProgress(ir_pitch);
    seekbar_pitch.setKeyProgressIncrement(5);
    seekbar_pitch.setOnSeekBarChangeListener(new SeekBar.OnSeekBarChangeListener()
    {
      @Override public void onProgressChanged(SeekBar seekBar, int progress, boolean fromUser)
      {
        text_slider_value_pitch.setText(String.valueOf(progress));
      }

      @Override public void onStartTrackingTouch(SeekBar seekBar)
      {
        // Do nothing
      }

      @Override public void onStopTrackingTouch(SeekBar seekBar)
      {
        // Do nothing
      }
    });

    int ir_yaw = ini.getInt(Settings.SECTION_CONTROLS, SettingsFile.KEY_WIIBIND_IR_YAW, 25);

    TextView text_slider_value_yaw = view.findViewById(R.id.text_ir_yaw);
    TextView units_yaw = view.findViewById(R.id.text_ir_yaw_units);
    SeekBar seekbar_yaw = view.findViewById(R.id.seekbar_width);

    text_slider_value_yaw.setText(String.valueOf(ir_yaw));
    units_yaw.setText(getString(R.string.yaw));
    seekbar_yaw.setMax(100);
    seekbar_yaw.setProgress(ir_yaw);
    seekbar_yaw.setKeyProgressIncrement(5);
    seekbar_yaw.setOnSeekBarChangeListener(new SeekBar.OnSeekBarChangeListener()
    {
      @Override public void onProgressChanged(SeekBar seekBar, int progress, boolean fromUser)
      {
        text_slider_value_yaw.setText(String.valueOf(progress));
      }

      @Override public void onStartTrackingTouch(SeekBar seekBar)
      {
        // Do nothing
      }

      @Override public void onStopTrackingTouch(SeekBar seekBar)
      {
        // Do nothing
      }
    });


    int ir_vertical_offset =
            ini.getInt(Settings.SECTION_CONTROLS, SettingsFile.KEY_WIIBIND_IR_VERTICAL_OFFSET, 10);

    TextView text_slider_value_vertical_offset = view.findViewById(R.id.text_ir_vertical_offset);
    TextView units_vertical_offset = view.findViewById(R.id.text_ir_vertical_offset_units);
    SeekBar seekbar_vertical_offset = view.findViewById(R.id.seekbar_vertical_offset);

    text_slider_value_vertical_offset.setText(String.valueOf(ir_vertical_offset));
    units_vertical_offset.setText(getString(R.string.vertical_offset));
    seekbar_vertical_offset.setMax(100);
    seekbar_vertical_offset.setProgress(ir_vertical_offset);
    seekbar_vertical_offset.setKeyProgressIncrement(5);
    seekbar_vertical_offset.setOnSeekBarChangeListener(new SeekBar.OnSeekBarChangeListener()
    {
      @Override public void onProgressChanged(SeekBar seekBar, int progress, boolean fromUser)
      {
        text_slider_value_vertical_offset.setText(String.valueOf(progress));
      }

      @Override public void onStartTrackingTouch(SeekBar seekBar)
      {
        // Do nothing
      }

      @Override public void onStopTrackingTouch(SeekBar seekBar)
      {
        // Do nothing
      }
    });

    AlertDialog.Builder builder = new AlertDialog.Builder(this, R.style.DolphinDialogBase);
    builder.setTitle(getString(R.string.emulation_ir_sensitivity));
    builder.setView(view);
    builder.setPositiveButton(R.string.ok, (dialogInterface, i) ->
    {
      ini.setString(Settings.SECTION_CONTROLS, SettingsFile.KEY_WIIBIND_IR_PITCH,
              text_slider_value_pitch.getText().toString());
      ini.setString(Settings.SECTION_CONTROLS, SettingsFile.KEY_WIIBIND_IR_YAW,
              text_slider_value_yaw.getText().toString());
      ini.setString(Settings.SECTION_CONTROLS, SettingsFile.KEY_WIIBIND_IR_VERTICAL_OFFSET,
              text_slider_value_vertical_offset.getText().toString());
      ini.save(file);

      NativeLibrary.ReloadWiimoteConfig();
    });
    builder.setNegativeButton(R.string.cancel, (dialogInterface, i) ->
    {
      // Do nothing
    });
    builder.setNeutralButton(R.string.default_values, (dialogInterface, i) ->
    {
      ini.deleteKey(Settings.SECTION_CONTROLS, SettingsFile.KEY_WIIBIND_IR_PITCH);
      ini.deleteKey(Settings.SECTION_CONTROLS, SettingsFile.KEY_WIIBIND_IR_YAW);
      ini.deleteKey(Settings.SECTION_CONTROLS, SettingsFile.KEY_WIIBIND_IR_VERTICAL_OFFSET);
      ini.save(file);

      NativeLibrary.ReloadWiimoteConfig();
    });
    builder.show();
  }

  private void resetOverlay()
  {
    new AlertDialog.Builder(this, R.style.DolphinDialogBase)
            .setTitle(getString(R.string.emulation_touch_overlay_reset))
            .setPositiveButton(R.string.yes, (dialogInterface, i) ->
                    mEmulationFragment.resetInputOverlay())
            .setNegativeButton(R.string.cancel, (dialogInterface, i) ->
            {
            })
            .show();
  }

  private static boolean areCoordinatesOutside(@Nullable View view, float x, float y)
  {
    if (view == null)
    {
      return true;
    }

    Rect viewBounds = new Rect();
    view.getGlobalVisibleRect(viewBounds);
    return !viewBounds.contains(Math.round(x), Math.round(y));
  }

  @Override
  public boolean dispatchTouchEvent(MotionEvent event)
  {
    if (event.getActionMasked() == MotionEvent.ACTION_DOWN)
    {
      boolean anyMenuClosed = false;

      Fragment submenu = getSupportFragmentManager().findFragmentById(R.id.frame_submenu);
      if (submenu != null && areCoordinatesOutside(submenu.getView(), event.getX(), event.getY()))
      {
        closeSubmenu();
        submenu = null;
        anyMenuClosed = true;
      }

      if (submenu == null)
      {
        Fragment menu = getSupportFragmentManager().findFragmentById(R.id.frame_menu);
        if (menu != null && areCoordinatesOutside(menu.getView(), event.getX(), event.getY()))
        {
          closeMenu();
          anyMenuClosed = true;
        }
      }

      if (anyMenuClosed)
      {
        return true;
      }
    }

    return super.dispatchTouchEvent(event);
  }

  @Override
  public boolean dispatchGenericMotionEvent(MotionEvent event)
  {
    if (mMenuVisible)
    {
      return false;
    }

    if (((event.getSource() & InputDevice.SOURCE_CLASS_JOYSTICK) == 0))
    {
      return super.dispatchGenericMotionEvent(event);
    }

    // Don't attempt to do anything if we are disconnecting a device.
    if (event.getActionMasked() == MotionEvent.ACTION_CANCEL)
      return true;

    InputDevice input = event.getDevice();
    List<InputDevice.MotionRange> motions = input.getMotionRanges();

    for (InputDevice.MotionRange range : motions)
    {
      int axis = range.getAxis();
      float origValue = event.getAxisValue(axis);
      float value = ControllerMappingHelper.scaleAxis(input, axis, origValue);
      // If the input is still in the "flat" area, that means it's really zero.
      // This is used to compensate for imprecision in joysticks.
      if (Math.abs(value) > range.getFlat())
      {
        NativeLibrary.onGamePadMoveEvent(input.getDescriptor(), axis, value);
      }
      else
      {
        NativeLibrary.onGamePadMoveEvent(input.getDescriptor(), axis, 0.0f);
      }
    }

    return true;
  }

  private void showSubMenu(SaveLoadStateFragment.SaveOrLoad saveOrLoad)
  {
    // Get rid of any visible submenu
    getSupportFragmentManager().popBackStack(
            BACKSTACK_NAME_SUBMENU, FragmentManager.POP_BACK_STACK_INCLUSIVE);

    Fragment fragment = SaveLoadStateFragment.newInstance(saveOrLoad);
    getSupportFragmentManager().beginTransaction()
            .setCustomAnimations(
                    R.animator.menu_slide_in_from_end,
                    R.animator.menu_slide_out_to_end,
                    R.animator.menu_slide_in_from_end,
                    R.animator.menu_slide_out_to_end)
            .replace(R.id.frame_submenu, fragment)
            .addToBackStack(BACKSTACK_NAME_SUBMENU)
            .commit();
  }

  public boolean isActivityRecreated()
  {
    return activityRecreated;
  }

  public Settings getSettings()
  {
    return mSettings;
  }

  public void initInputPointer()
  {
    mEmulationFragment.initInputPointer();
  }
}<|MERGE_RESOLUTION|>--- conflicted
+++ resolved
@@ -433,12 +433,7 @@
 
   private void updateOrientation()
   {
-<<<<<<< HEAD
-    setRequestedOrientation(mPreferences.getInt("emulationActivityOrientation",
-            ActivityInfo.SCREEN_ORIENTATION_SENSOR_LANDSCAPE));
-=======
     setRequestedOrientation(IntSetting.MAIN_EMULATION_ORIENTATION.getInt(mSettings));
->>>>>>> 1d489b3f
   }
 
   private boolean closeSubmenu()
@@ -923,39 +918,6 @@
     builder.show();
   }
 
-<<<<<<< HEAD
-  private void chooseOrientation()
-  {
-    final int[] orientationValues = getResources().getIntArray(R.array.orientationValues);
-    int initialChoice = mPreferences.getInt("emulationActivityOrientation",
-            ActivityInfo.SCREEN_ORIENTATION_SENSOR_LANDSCAPE);
-    int initialIndex = -1;
-    for (int i = 0; i < orientationValues.length; i++)
-    {
-      if (orientationValues[i] == initialChoice)
-        initialIndex = i;
-    }
-
-    final SharedPreferences.Editor editor = mPreferences.edit();
-    AlertDialog.Builder builder = new AlertDialog.Builder(this, R.style.DolphinDialogBase);
-    builder.setTitle(R.string.emulation_screen_orientation);
-    builder.setSingleChoiceItems(R.array.orientationEntries, initialIndex,
-            (dialog, indexSelected) ->
-            {
-              int orientation = orientationValues[indexSelected];
-              editor.putInt("emulationActivityOrientation", orientation);
-            });
-    builder.setPositiveButton(R.string.ok, (dialogInterface, i) ->
-    {
-      editor.apply();
-      updateOrientation();
-    });
-
-    builder.show();
-  }
-
-=======
->>>>>>> 1d489b3f
   private void setIRSensitivity()
   {
     // IR settings always get saved per-game since WiimoteNew.ini is wiped upon reinstall.
