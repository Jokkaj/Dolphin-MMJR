--- conflicted
+++ resolved
@@ -238,27 +238,6 @@
     }
     return userPath;
   }
-
-<<<<<<< HEAD
-  public static String getLocalSettingFile(String gameId)
-  {
-    return getUserDirectory() + File.separator + "GameSettings" + File.separator + gameId +
-      ".ini";
-  }
-
-
-  public static String getDolphinInternalDirectory()
-  {
-    if (!areDirectoriesAvailable)
-    {
-      throw new IllegalStateException(
-              "DirectoryInitialization must run before accessing the internal directory!");
-    }
-    return internalPath;
-  }
-
-=======
->>>>>>> 37d05594
   private static void sendBroadcastState(DirectoryInitializationState state, Context context)
   {
     Intent localIntent =
