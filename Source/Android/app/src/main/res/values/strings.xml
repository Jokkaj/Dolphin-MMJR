--- conflicted
+++ resolved
@@ -341,14 +341,10 @@
 
     <!-- Game Grid Screen-->
     <string name="add_directory_title">Add Folder to Library</string>
-<<<<<<< HEAD
-    <string name="grid_menu_config">Settings</string>
+    <string name="grid_menu_config">Settings</string> //TODO: change config to settings
     <string name="grid_menu_graphics_settings">Graphics Settings</string>
     <string name="grid_menu_gcpad_settings">GameCube Input</string>
     <string name="grid_menu_wiimote_settings">Wii Input</string>
-=======
-    <string name="grid_menu_settings">Settings</string>
->>>>>>> 906fbf6c
     <string name="grid_menu_refresh">Refresh Library</string>
     <string name="grid_menu_open_file">Open File</string>
     <string name="grid_menu_install_wad">Install WAD</string>
@@ -356,28 +352,21 @@
     <string name="import_in_progress">Importing...</string>
     <string name="wad_install_success">Successfully installed this title to the NAND.</string>
     <string name="wad_install_failure">Failed to install this title to the NAND.</string>
-<<<<<<< HEAD
-    <string name="toggle_view">Toggle View</string>
-=======
     <string name="wii_save_exists">Save data for this title already exists in the NAND. Consider backing up the current data before overwriting.\nOverwrite now?</string>
     <string name="wii_save_import_success">Successfully imported save file.</string>
     <string name="wii_save_import_error">Failed to import save file. Your NAND may be corrupt, or something is preventing access to files within it.</string>
     <string name="wii_save_import_corruped_source">Failed to import save file. The given file appears to be corrupted or is not a valid Wii save.</string>
     <string name="wii_save_import_title_missing">Failed to import save file. Please launch the game once, then try again.</string>
->>>>>>> 906fbf6c
 
     <!-- Game Properties Screen -->
     <string name="properties_details">Details</string>
     <string name="properties_convert">Convert File</string>
     <string name="properties_set_default_iso">Set as Default ISO</string>
-<<<<<<< HEAD
+    <string name="properties_edit_game_settings">Edit Game Settings</string> //TODO: fix mismatch
     <string name="properties_core_settings">Custom Settings</string>
     <string name="properties_gfx_settings">GFX Settings</string>
     <string name="properties_gc_controller">GameCube Controller Settings</string>
     <string name="properties_wii_controller">Wii Controller Settings</string>
-=======
-    <string name="properties_edit_game_settings">Edit Game Settings</string>
->>>>>>> 906fbf6c
     <string name="properties_clear_game_settings">Clear Game Settings</string>
     <string name="preferences_save_exit">Save and Exit</string>
     <string name="preferences_settings">Settings</string>
