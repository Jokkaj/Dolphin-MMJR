package org.dolphinemu.dolphinemu.features.settings.ui;

import android.content.Context;
import android.content.pm.PackageManager;
import android.os.Bundle;
import android.text.TextUtils;

import org.dolphinemu.dolphinemu.DolphinApplication;
import org.dolphinemu.dolphinemu.NativeLibrary;
import org.dolphinemu.dolphinemu.R;
import org.dolphinemu.dolphinemu.features.settings.model.AbstractIntSetting;
import org.dolphinemu.dolphinemu.features.settings.model.AbstractStringSetting;
import org.dolphinemu.dolphinemu.features.settings.model.AdHocBooleanSetting;
import org.dolphinemu.dolphinemu.features.settings.model.BooleanSetting;
import org.dolphinemu.dolphinemu.features.settings.model.FloatSetting;
import org.dolphinemu.dolphinemu.features.settings.model.IntSetting;
import org.dolphinemu.dolphinemu.features.settings.model.LegacyBooleanSetting;
import org.dolphinemu.dolphinemu.features.settings.model.LegacyIntSetting;
import org.dolphinemu.dolphinemu.features.settings.model.LegacyStringSetting;
import org.dolphinemu.dolphinemu.features.settings.model.PostProcessing;
import org.dolphinemu.dolphinemu.features.settings.model.Settings;
import org.dolphinemu.dolphinemu.features.settings.model.StringSetting;
import org.dolphinemu.dolphinemu.features.settings.model.WiimoteProfileStringSetting;
import org.dolphinemu.dolphinemu.features.settings.model.view.CheckBoxSetting;
import org.dolphinemu.dolphinemu.features.settings.model.view.FilePicker;
import org.dolphinemu.dolphinemu.features.settings.model.view.HeaderSetting;
import org.dolphinemu.dolphinemu.features.settings.model.view.InputBindingSetting;
import org.dolphinemu.dolphinemu.features.settings.model.view.IntSliderSetting;
import org.dolphinemu.dolphinemu.features.settings.model.view.InvertedCheckBoxSetting;
import org.dolphinemu.dolphinemu.features.settings.model.view.LogCheckBoxSetting;
import org.dolphinemu.dolphinemu.features.settings.model.view.PercentSliderSetting;
import org.dolphinemu.dolphinemu.features.settings.model.view.RumbleBindingSetting;
import org.dolphinemu.dolphinemu.features.settings.model.view.RunRunnable;
import org.dolphinemu.dolphinemu.features.settings.model.view.SettingsItem;
import org.dolphinemu.dolphinemu.features.settings.model.view.SingleChoiceSetting;
import org.dolphinemu.dolphinemu.features.settings.model.view.SingleChoiceSettingDynamicDescriptions;
import org.dolphinemu.dolphinemu.features.settings.model.view.StringSingleChoiceSetting;
import org.dolphinemu.dolphinemu.features.settings.model.view.SubmenuSetting;
import org.dolphinemu.dolphinemu.features.settings.utils.SettingsFile;
import org.dolphinemu.dolphinemu.ui.main.MainPresenter;
import org.dolphinemu.dolphinemu.utils.DirectoryInitialization;
import org.dolphinemu.dolphinemu.utils.EGLHelper;
import org.dolphinemu.dolphinemu.utils.Log;

import java.io.File;
import java.util.ArrayList;
import java.util.LinkedHashMap;
import java.util.Map;

public final class SettingsFragmentPresenter
{
  private final SettingsFragmentView mView;
  private final Context mContext;

  private static final LinkedHashMap<String, String> LOG_TYPE_NAMES =
          NativeLibrary.GetLogTypeNames();

  public static final String ARG_CONTROLLER_TYPE = "controller_type";
  private MenuTag mMenuTag;
  private String mGameID;

  private Settings mSettings;
  private ArrayList<SettingsItem> mSettingsList;

  private int mControllerNumber;
  private int mControllerType;

  public SettingsFragmentPresenter(SettingsFragmentView view, Context context)
  {
    mView = view;
    mContext = context;
  }

  public void onCreate(MenuTag menuTag, String gameId, Bundle extras)
  {
    mGameID = gameId;
    this.mMenuTag = menuTag;

    if (menuTag.isGCPadMenu() || menuTag.isWiimoteExtensionMenu())
    {
      mControllerNumber = menuTag.getSubType();
      mControllerType = extras.getInt(ARG_CONTROLLER_TYPE);
    }
    else if (menuTag.isWiimoteMenu())
    {
      mControllerNumber = menuTag.getSubType();
    }
  }

  public void onViewCreated(MenuTag menuTag, Settings settings)
  {
    this.mMenuTag = menuTag;
    setSettings(settings);
  }

  public Settings getSettings()
  {
    return mSettings;
  }

  public void loadDefaultSettings()
  {
    loadSettingsList();
  }

  public void setSettings(Settings settings)
  {
    if (mSettingsList == null && settings != null)
    {
      mSettings = settings;

      loadSettingsList();
    }
    else
    {
      mView.showSettingsList(mSettingsList);
    }
  }

  private void loadSettingsList()
  {
    if (!TextUtils.isEmpty(mGameID))
    {
      mView.getActivity().setTitle("Game Settings: " + mGameID);
    }
    ArrayList<SettingsItem> sl = new ArrayList<>();

    switch (mMenuTag)
    {
      case SETTINGS:
        addTopLevelSettings(sl);
        break;

      case CONFIG:
        addConfigSettings(sl);
        break;

      case CONFIG_GENERAL:
        addGeneralSettings(sl);
        addAdvancedSettings(sl);
        break;

      case CONFIG_INTERFACE:
        addInterfaceSettings(sl);
        break;

      case CONFIG_AUDIO:
        addAudioSettings(sl);
        break;

      case CONFIG_PATHS:
        addPathsSettings(sl);
        break;

      case CONFIG_GAME_CUBE:
        addGameCubeSettings(sl);
        break;

      case CONFIG_WII:
        addWiiSettings(sl);
        break;

      case CONFIG_ADVANCED:
        addAdvancedSettings(sl);
        break;

      case GRAPHICS:
        addGraphicsSettings(sl);
        break;

      case GCPAD_TYPE:
        addGcPadSettings(sl);
        break;

      case WIIMOTE:
        addWiimoteSettings(sl);
        break;

      case ENHANCEMENTS:
        addEnhanceSettings(sl);
        break;

      case HACKS:
        addHackSettings(sl);
        break;

      case CUSTOM_TEXTURES:
        addCustomTexturesSettings(sl);
        break;

      case CONFIG_LOG:
        addLogConfigurationSettings(sl);
        break;

      case DEBUG:
        addDebugSettings(sl);
        break;

      case GCPAD_1:
      case GCPAD_2:
      case GCPAD_3:
      case GCPAD_4:
        addGcPadSubSettings(sl, mControllerNumber, mControllerType);
        break;

      case WIIMOTE_1:
      case WIIMOTE_2:
      case WIIMOTE_3:
      case WIIMOTE_4:
        addWiimoteSubSettings(sl, mControllerNumber);
        break;

      case WIIMOTE_EXTENSION_1:
      case WIIMOTE_EXTENSION_2:
      case WIIMOTE_EXTENSION_3:
      case WIIMOTE_EXTENSION_4:
        addExtensionTypeSettings(sl, mControllerNumber, mControllerType);
        break;

      case STEREOSCOPY:
        addStereoSettings(sl);
        break;

      default:
        mView.showToastMessage("Unimplemented menu");
        return;
    }

    mSettingsList = sl;
    mView.showSettingsList(mSettingsList);
  }

  private void addTopLevelSettings(ArrayList<SettingsItem> sl)
  {
    sl.add(new SubmenuSetting(mContext, R.string.config, MenuTag.CONFIG));
    sl.add(new SubmenuSetting(mContext, R.string.graphics_settings, MenuTag.GRAPHICS));

    if (!NativeLibrary.IsRunning())
    {
      sl.add(new SubmenuSetting(mContext, R.string.gcpad_settings, MenuTag.GCPAD_TYPE));
      if (mSettings.isWii())
        sl.add(new SubmenuSetting(mContext, R.string.wiimote_settings, MenuTag.WIIMOTE));
    }

    sl.add(new HeaderSetting(mContext, R.string.setting_clear_info, 0));
  }

  private void addConfigSettings(ArrayList<SettingsItem> sl)
  {
<<<<<<< HEAD
    sl.add(new HeaderSetting(R.string.setting_clear_info, 0));
    sl.add(new SubmenuSetting(R.string.general_submenu, MenuTag.CONFIG_GENERAL));
    sl.add(new SubmenuSetting(R.string.graphics_general, MenuTag.GRAPHICS));
    sl.add(new SubmenuSetting(R.string.interface_submenu, MenuTag.CONFIG_INTERFACE));
    sl.add(new SubmenuSetting(R.string.audio_submenu, MenuTag.CONFIG_AUDIO));
    sl.add(new SubmenuSetting(R.string.paths_submenu, MenuTag.CONFIG_PATHS));
    sl.add(new SubmenuSetting(R.string.gamecube_submenu, MenuTag.CONFIG_GAME_CUBE));
    sl.add(new SubmenuSetting(R.string.wii_submenu, MenuTag.CONFIG_WII));
    sl.add(new SubmenuSetting(R.string.log_submenu, MenuTag.CONFIG_LOG));
    sl.add(new SubmenuSetting(R.string.debug_submenu, MenuTag.DEBUG));
    sl.add(new HeaderSetting(R.string.gametdb_thanks,0));
    sl.add(new HeaderSetting(R.string.dev_thanks,0));
=======
    sl.add(new SubmenuSetting(mContext, R.string.general_submenu, MenuTag.CONFIG_GENERAL));
    sl.add(new SubmenuSetting(mContext, R.string.interface_submenu, MenuTag.CONFIG_INTERFACE));
    sl.add(new SubmenuSetting(mContext, R.string.audio_submenu, MenuTag.CONFIG_AUDIO));
    sl.add(new SubmenuSetting(mContext, R.string.paths_submenu, MenuTag.CONFIG_PATHS));
    sl.add(new SubmenuSetting(mContext, R.string.gamecube_submenu, MenuTag.CONFIG_GAME_CUBE));
    sl.add(new SubmenuSetting(mContext, R.string.wii_submenu, MenuTag.CONFIG_WII));
    sl.add(new SubmenuSetting(mContext, R.string.advanced_submenu, MenuTag.CONFIG_ADVANCED));
    sl.add(new SubmenuSetting(mContext, R.string.log_submenu, MenuTag.CONFIG_LOG));
    sl.add(new SubmenuSetting(mContext, R.string.debug_submenu, MenuTag.DEBUG));
>>>>>>> 37d05594
  }

  private void addGeneralSettings(ArrayList<SettingsItem> sl)
  {
    sl.add(new CheckBoxSetting(mContext, BooleanSetting.MAIN_CPU_THREAD, R.string.dual_core,
            R.string.dual_core_description));
    sl.add(new CheckBoxSetting(mContext, BooleanSetting.MAIN_OVERRIDE_REGION_SETTINGS,
            R.string.override_region_settings, 0));
<<<<<<< HEAD
    sl.add(new CheckBoxSetting(BooleanSetting.MAIN_AUTO_DISC_CHANGE, R.string.auto_disc_change, 0));
    sl.add(new PercentSliderSetting(FloatSetting.MAIN_EMULATION_SPEED, R.string.speed_limit, 0, 0,
            200, "%"));
    sl.add(new CheckBoxSetting(BooleanSetting.MAIN_ENABLE_CHEATS,
      R.string.enable_cheats, R.string.enable_cheats_description));
    sl.add(new CheckBoxSetting(BooleanSetting.MAIN_ENABLE_SAVESTATES, R.string.enable_save_states,
            R.string.enable_save_states_description));
=======
    sl.add(new CheckBoxSetting(mContext, BooleanSetting.MAIN_AUTO_DISC_CHANGE,
            R.string.auto_disc_change, 0));
    sl.add(new PercentSliderSetting(mContext, FloatSetting.MAIN_EMULATION_SPEED,
            R.string.speed_limit, 0, 0, 200, "%"));
    sl.add(new CheckBoxSetting(mContext, BooleanSetting.MAIN_ANALYTICS_ENABLED, R.string.analytics,
            0));
    sl.add(new RunRunnable(mContext, R.string.analytics_new_id, 0,
            R.string.analytics_new_id_confirmation, 0, NativeLibrary::GenerateNewStatisticsId));
    sl.add(new CheckBoxSetting(mContext, BooleanSetting.MAIN_ENABLE_SAVESTATES,
            R.string.enable_save_states, R.string.enable_save_states_description));
>>>>>>> 37d05594
  }

  private void addInterfaceSettings(ArrayList<SettingsItem> sl)
  {
    // Hide the orientation setting if the device only supports one orientation. Old devices which
    // support both portrait and landscape may report support for neither, so we use ==, not &&.
    PackageManager packageManager = mContext.getPackageManager();
    if (packageManager.hasSystemFeature(PackageManager.FEATURE_SCREEN_PORTRAIT) ==
            packageManager.hasSystemFeature(PackageManager.FEATURE_SCREEN_LANDSCAPE))
    {
      sl.add(new SingleChoiceSetting(mContext, IntSetting.MAIN_EMULATION_ORIENTATION,
              R.string.emulation_screen_orientation, 0, R.array.orientationEntries,
              R.array.orientationValues));
    }

    sl.add(new CheckBoxSetting(mContext, BooleanSetting.MAIN_USE_PANIC_HANDLERS,
            R.string.panic_handlers, R.string.panic_handlers_description));
    sl.add(new CheckBoxSetting(mContext, BooleanSetting.MAIN_OSD_MESSAGES, R.string.osd_messages,
            R.string.osd_messages_description));
<<<<<<< HEAD
    sl.add(new CheckBoxSetting(BooleanSetting.MAIN_USE_GAME_COVERS, R.string.download_game_covers,
            0));
    sl.add(new CheckBoxSetting(BooleanSetting.UPDATER_CHECK_AT_STARTUP, R.string.updater_check_startup,
            R.string.updater_check_startup_description));
=======
    sl.add(new CheckBoxSetting(mContext, BooleanSetting.MAIN_USE_GAME_COVERS,
            R.string.download_game_covers, 0));
>>>>>>> 37d05594
  }

  private void addAudioSettings(ArrayList<SettingsItem> sl)
  {
    final int DSP_HLE = 0;
    final int DSP_LLE_RECOMPILER = 1;
    final int DSP_LLE_INTERPRETER = 2;

    AbstractIntSetting dspEmulationEngine = new AbstractIntSetting()
    {
      @Override
      public int getInt(Settings settings)
      {
        if (BooleanSetting.MAIN_DSP_HLE.getBoolean(settings))
        {
          return DSP_HLE;
        }
        else
        {
          boolean jit = BooleanSetting.MAIN_DSP_JIT.getBoolean(settings);
          return jit ? DSP_LLE_RECOMPILER : DSP_LLE_INTERPRETER;
        }
      }

      @Override
      public void setInt(Settings settings, int newValue)
      {
        switch (newValue)
        {
          case DSP_HLE:
            BooleanSetting.MAIN_DSP_HLE.setBoolean(settings, true);
            BooleanSetting.MAIN_DSP_JIT.setBoolean(settings, true);
            break;

          case DSP_LLE_RECOMPILER:
            BooleanSetting.MAIN_DSP_HLE.setBoolean(settings, false);
            BooleanSetting.MAIN_DSP_JIT.setBoolean(settings, true);
            break;

          case DSP_LLE_INTERPRETER:
            BooleanSetting.MAIN_DSP_HLE.setBoolean(settings, false);
            BooleanSetting.MAIN_DSP_JIT.setBoolean(settings, false);
            break;
        }
      }

      @Override
      public boolean isOverridden(Settings settings)
      {
        return BooleanSetting.MAIN_DSP_HLE.isOverridden(settings) ||
                BooleanSetting.MAIN_DSP_JIT.isOverridden(settings);
      }

      @Override
      public boolean isRuntimeEditable()
      {
        return BooleanSetting.MAIN_DSP_HLE.isRuntimeEditable() &&
                BooleanSetting.MAIN_DSP_JIT.isRuntimeEditable();
      }

      @Override
      public boolean delete(Settings settings)
      {
        // Not short circuiting
        return BooleanSetting.MAIN_DSP_HLE.delete(settings) &
                BooleanSetting.MAIN_DSP_JIT.delete(settings);
      }
    };

    // TODO: Exclude values from arrays instead of having multiple arrays.
    int defaultCpuCore = NativeLibrary.DefaultCPUCore();
    int dspEngineEntries;
    int dspEngineValues;
    if (defaultCpuCore == 1)  // x86-64
    {
      dspEngineEntries = R.array.dspEngineEntriesX86_64;
      dspEngineValues = R.array.dspEngineValuesX86_64;
    }
    else  // Generic
    {
      dspEngineEntries = R.array.dspEngineEntriesGeneric;
      dspEngineValues = R.array.dspEngineValuesGeneric;
    }
    sl.add(new SingleChoiceSetting(mContext, dspEmulationEngine, R.string.dsp_emulation_engine, 0,
            dspEngineEntries, dspEngineValues));
    sl.add(new CheckBoxSetting(mContext, BooleanSetting.MAIN_AUDIO_STRETCH, R.string.audio_stretch,
            R.string.audio_stretch_description));
    sl.add(new IntSliderSetting(mContext, IntSetting.MAIN_AUDIO_VOLUME, R.string.audio_volume, 0,
            0, 100, "%"));
  }

  private void addPathsSettings(ArrayList<SettingsItem> sl)
  {
    sl.add(new CheckBoxSetting(mContext, BooleanSetting.MAIN_RECURSIVE_ISO_PATHS,
            R.string.search_subfolders, 0));
    sl.add(new FilePicker(mContext, StringSetting.MAIN_DEFAULT_ISO, R.string.default_ISO, 0,
            MainPresenter.REQUEST_GAME_FILE, null));
    sl.add(new FilePicker(mContext, StringSetting.MAIN_FS_PATH, R.string.wii_NAND_root, 0,
            MainPresenter.REQUEST_DIRECTORY, "/Wii"));
    sl.add(new FilePicker(mContext, StringSetting.MAIN_DUMP_PATH, R.string.dump_path, 0,
            MainPresenter.REQUEST_DIRECTORY, "/Dump"));
    sl.add(new FilePicker(mContext, StringSetting.MAIN_LOAD_PATH, R.string.load_path, 0,
            MainPresenter.REQUEST_DIRECTORY, "/Load"));
    sl.add(new FilePicker(mContext, StringSetting.MAIN_RESOURCEPACK_PATH,
            R.string.resource_pack_path, 0, MainPresenter.REQUEST_DIRECTORY, "/ResourcePacks"));
    sl.add(new FilePicker(mContext, StringSetting.MAIN_SD_PATH, R.string.SD_card_path, 0,
            MainPresenter.REQUEST_SD_FILE, "/Wii/sd.raw"));
  }

  private void addGameCubeSettings(ArrayList<SettingsItem> sl)
  {
    sl.add(new SingleChoiceSetting(mContext, IntSetting.MAIN_GC_LANGUAGE, R.string.system_language,
            0, R.array.gameCubeSystemLanguageEntries, R.array.gameCubeSystemLanguageValues));
    sl.add(new SingleChoiceSetting(mContext, IntSetting.MAIN_SLOT_A, R.string.slot_a_device, 0,
            R.array.slotDeviceEntries, R.array.slotDeviceValues));
    sl.add(new SingleChoiceSetting(mContext, IntSetting.MAIN_SLOT_B, R.string.slot_b_device, 0,
            R.array.slotDeviceEntries, R.array.slotDeviceValues));
  }

  private void addWiiSettings(ArrayList<SettingsItem> sl)
  {
    sl.add(new SingleChoiceSetting(mContext, IntSetting.SYSCONF_LANGUAGE, R.string.system_language,
            0, R.array.wiiSystemLanguageEntries, R.array.wiiSystemLanguageValues));
    sl.add(new CheckBoxSetting(mContext, BooleanSetting.SYSCONF_WIDESCREEN, R.string.wii_widescreen,
            R.string.wii_widescreen_description));
    sl.add(new CheckBoxSetting(mContext, BooleanSetting.SYSCONF_PAL60, R.string.wii_pal60,
            R.string.wii_pal60_description));
    sl.add(new CheckBoxSetting(mContext, BooleanSetting.SYSCONF_SCREENSAVER,
            R.string.wii_screensaver, R.string.wii_screensaver_description));
    sl.add(new SingleChoiceSetting(mContext, IntSetting.SYSCONF_SOUND_MODE, R.string.sound_mode, 0,
            R.array.soundModeEntries, R.array.soundModeValues));
    sl.add(new CheckBoxSetting(mContext, BooleanSetting.MAIN_WII_SD_CARD, R.string.insert_sd_card,
            R.string.insert_sd_card_description));
    sl.add(new CheckBoxSetting(mContext, BooleanSetting.MAIN_ALLOW_SD_WRITES,
            R.string.wii_sd_card_allow_writes, 0));
    sl.add(new CheckBoxSetting(mContext, BooleanSetting.SYSCONF_WIIMOTE_MOTOR,
            R.string.wiimote_rumble, 0));
    sl.add(new IntSliderSetting(mContext, IntSetting.SYSCONF_SPEAKER_VOLUME,
            R.string.wiimote_volume, 0, 0, 127, ""));
    sl.add(new IntSliderSetting(mContext, IntSetting.SYSCONF_SENSOR_BAR_SENSITIVITY,
            R.string.sensor_bar_sensitivity, 0, 1, 5, ""));
    sl.add(new SingleChoiceSetting(mContext, IntSetting.SYSCONF_SENSOR_BAR_POSITION,
            R.string.sensor_bar_position, 0, R.array.sensorBarPositionEntries,
            R.array.sensorBarPositionValues));
    sl.add(new CheckBoxSetting(mContext, BooleanSetting.MAIN_WIIMOTE_CONTINUOUS_SCANNING,
            R.string.wiimote_scanning, R.string.wiimote_scanning_description));
    sl.add(new CheckBoxSetting(mContext, BooleanSetting.MAIN_WIIMOTE_ENABLE_SPEAKER,
            R.string.wiimote_speaker, R.string.wiimote_speaker_description));
  }

  private void addAdvancedSettings(ArrayList<SettingsItem> sl)
  {
    final int SYNC_GPU_NEVER = 0;
    final int SYNC_GPU_ON_IDLE_SKIP = 1;
    final int SYNC_GPU_ALWAYS = 2;

    AbstractIntSetting synchronizeGpuThread = new AbstractIntSetting()
    {
      @Override
      public int getInt(Settings settings)
      {
        if (BooleanSetting.MAIN_SYNC_GPU.getBoolean(settings))
        {
          return SYNC_GPU_ALWAYS;
        }
        else
        {
          boolean syncOnSkipIdle = BooleanSetting.MAIN_SYNC_ON_SKIP_IDLE.getBoolean(settings);
          return syncOnSkipIdle ? SYNC_GPU_ON_IDLE_SKIP : SYNC_GPU_NEVER;
        }
      }

      @Override
      public void setInt(Settings settings, int newValue)
      {
        switch (newValue)
        {
          case SYNC_GPU_NEVER:
            BooleanSetting.MAIN_SYNC_ON_SKIP_IDLE.setBoolean(settings, false);
            BooleanSetting.MAIN_SYNC_GPU.setBoolean(settings, false);
            break;

          case SYNC_GPU_ON_IDLE_SKIP:
            BooleanSetting.MAIN_SYNC_ON_SKIP_IDLE.setBoolean(settings, true);
            BooleanSetting.MAIN_SYNC_GPU.setBoolean(settings, false);
            break;

          case SYNC_GPU_ALWAYS:
            BooleanSetting.MAIN_SYNC_ON_SKIP_IDLE.setBoolean(settings, true);
            BooleanSetting.MAIN_SYNC_GPU.setBoolean(settings, true);
            break;
        }
      }

      @Override
      public boolean isOverridden(Settings settings)
      {
        return BooleanSetting.MAIN_SYNC_ON_SKIP_IDLE.isOverridden(settings) ||
                BooleanSetting.MAIN_SYNC_GPU.isOverridden(settings);
      }

      @Override
      public boolean isRuntimeEditable()
      {
        return BooleanSetting.MAIN_SYNC_ON_SKIP_IDLE.isRuntimeEditable() &&
                BooleanSetting.MAIN_SYNC_GPU.isRuntimeEditable();
      }

      @Override
      public boolean delete(Settings settings)
      {
        // Not short circuiting
        return BooleanSetting.MAIN_SYNC_ON_SKIP_IDLE.delete(settings) &
                BooleanSetting.MAIN_SYNC_GPU.delete(settings);
      }
    };

    // TODO: Having different emuCoresEntries/emuCoresValues for each architecture is annoying.
    //       The proper solution would be to have one set of entries and one set of values
    //       and exclude the values that aren't present in PowerPC::AvailableCPUCores().
    int defaultCpuCore = NativeLibrary.DefaultCPUCore();
    int emuCoresEntries;
    int emuCoresValues;
    if (defaultCpuCore == 1)  // x86-64
    {
      emuCoresEntries = R.array.emuCoresEntriesX86_64;
      emuCoresValues = R.array.emuCoresValuesX86_64;
    }
    else if (defaultCpuCore == 4)  // AArch64
    {
      emuCoresEntries = R.array.emuCoresEntriesARM64;
      emuCoresValues = R.array.emuCoresValuesARM64;
    }
    else
    {
      emuCoresEntries = R.array.emuCoresEntriesGeneric;
      emuCoresValues = R.array.emuCoresValuesGeneric;
    }
<<<<<<< HEAD
    sl.add(new HeaderSetting(R.string.advanced_submenu2, 0));
    sl.add(new SingleChoiceSetting(IntSetting.MAIN_CPU_CORE, R.string.cpu_core, 0, emuCoresEntries,
            emuCoresValues));
    sl.add(new CheckBoxSetting(BooleanSetting.MAIN_SYNC_ON_SKIP_IDLE, R.string.skip_on_skip_idle,
            R.string.skip_on_skip_idle_description));
    sl.add(new CheckBoxSetting(BooleanSetting.MAIN_JIT_FOLLOW_BRANCH, R.string.jit_follow_branch,
      R.string.jit_follow_branch_description));
    sl.add(new CheckBoxSetting(BooleanSetting.MAIN_OVERCLOCK_ENABLE, R.string.overclock_enable,
            R.string.overclock_enable_description));
    sl.add(new PercentSliderSetting(FloatSetting.MAIN_OVERCLOCK, R.string.overclock_title,
            R.string.overclock_title_description, 0, 400, "%"));
    sl.add(new CheckBoxSetting(BooleanSetting.MAIN_FAST_DISC_SPEED, R.string.fast_disc_speed,
            R.string.fast_disc_speed_description));
=======
    sl.add(new SingleChoiceSetting(mContext, IntSetting.MAIN_CPU_CORE, R.string.cpu_core, 0,
            emuCoresEntries, emuCoresValues));
    sl.add(new CheckBoxSetting(mContext, BooleanSetting.MAIN_OVERCLOCK_ENABLE,
            R.string.overclock_enable, R.string.overclock_enable_description));
    sl.add(new PercentSliderSetting(mContext, FloatSetting.MAIN_OVERCLOCK, R.string.overclock_title,
            R.string.overclock_title_description, 0, 400, "%"));
    sl.add(new SingleChoiceSetting(mContext, synchronizeGpuThread, R.string.synchronize_gpu_thread,
            R.string.synchronize_gpu_thread_description, R.array.synchronizeGpuThreadEntries,
            R.array.synchronizeGpuThreadValues));
>>>>>>> 37d05594
  }

  private void addGcPadSettings(ArrayList<SettingsItem> sl)
  {
    for (int i = 0; i < 4; i++)
    {
      // GameCube controller 1 is set to Emulated by default, all others disabled
      int defaultValue = i == 0 ? 6 : 0;

      LegacyIntSetting gcPadSetting;
      if (mGameID.equals(""))
      {
        gcPadSetting = new LegacyIntSetting(Settings.FILE_DOLPHIN, Settings.SECTION_INI_CORE,
                SettingsFile.KEY_GCPAD_TYPE + i, defaultValue);
      }
      else
      {
        gcPadSetting = new LegacyIntSetting(Settings.GAME_SETTINGS_PLACEHOLDER_FILE_NAME,
                Settings.SECTION_CONTROLS, SettingsFile.KEY_GCPAD_G_TYPE + i, defaultValue);
      }
      // TODO: This controller_0 + i business is quite the hack. It should work, but only if the definitions are kept together and in order.
      sl.add(new SingleChoiceSetting(mContext, gcPadSetting, R.string.controller_0 + i, 0,
              R.array.gcpadTypeEntries, R.array.gcpadTypeValues, MenuTag.getGCPadMenuTag(i)));
    }
  }

  private void addWiimoteSettings(ArrayList<SettingsItem> sl)
  {
    for (int i = 0; i < 4; i++)
    {
      // Wii Remote 1 is set to Emulated by default, all others disabled
      int defaultValue = i == 0 ? 1 : 0;

      LegacyIntSetting wiimoteSetting;
      if (mGameID.equals(""))
      {
        wiimoteSetting = new LegacyIntSetting(Settings.FILE_WIIMOTE,
                Settings.SECTION_WIIMOTE + (i + 1), SettingsFile.KEY_WIIMOTE_TYPE, defaultValue);
      }
      else
      {
        wiimoteSetting = new LegacyIntSetting(Settings.GAME_SETTINGS_PLACEHOLDER_FILE_NAME,
                Settings.SECTION_CONTROLS, SettingsFile.KEY_WIIMOTE_G_TYPE + i, defaultValue);
      }
      // TODO: This wiimote_0 + i business is quite the hack. It should work, but only if the definitions are kept together and in order.
      sl.add(new SingleChoiceSetting(mContext, wiimoteSetting, R.string.wiimote_4 + i, 0,
              R.array.wiimoteTypeEntries, R.array.wiimoteTypeValues,
              MenuTag.getWiimoteMenuTag(i + 4)));
    }
  }

  private void addGraphicsSettings(ArrayList<SettingsItem> sl)
  {
    sl.add(new HeaderSetting(mContext, R.string.graphics_general, 0));
    sl.add(new StringSingleChoiceSetting(mContext, StringSetting.MAIN_GFX_BACKEND,
            R.string.video_backend, 0, R.array.videoBackendEntries, R.array.videoBackendValues));
    sl.add(new CheckBoxSetting(mContext, BooleanSetting.GFX_SHOW_FPS, R.string.show_fps,
            R.string.show_fps_description));
    sl.add(new SingleChoiceSettingDynamicDescriptions(mContext,
            IntSetting.GFX_SHADER_COMPILATION_MODE, R.string.shader_compilation_mode, 0,
            R.array.shaderCompilationModeEntries, R.array.shaderCompilationModeValues,
            R.array.shaderCompilationDescriptionEntries,
            R.array.shaderCompilationDescriptionValues));
    sl.add(new CheckBoxSetting(mContext, BooleanSetting.GFX_WAIT_FOR_SHADERS_BEFORE_STARTING,
            R.string.wait_for_shaders, R.string.wait_for_shaders_description));
    sl.add(new SingleChoiceSetting(mContext, IntSetting.GFX_ASPECT_RATIO, R.string.aspect_ratio, 0,
            R.array.aspectRatioEntries, R.array.aspectRatioValues));

    sl.add(new HeaderSetting(mContext, R.string.graphics_enhancements_and_hacks, 0));
    sl.add(new SubmenuSetting(mContext, R.string.enhancements_submenu, MenuTag.ENHANCEMENTS));
    sl.add(new SubmenuSetting(mContext, R.string.hacks_submenu, MenuTag.HACKS));
  }

  private void addEnhanceSettings(ArrayList<SettingsItem> sl)
  {
    sl.add(new SingleChoiceSetting(mContext, IntSetting.GFX_EFB_SCALE, R.string.internal_resolution,
            R.string.internal_resolution_description, R.array.internalResolutionEntries,
            R.array.internalResolutionValues));
<<<<<<< HEAD
    sl.add(new SubmenuSetting(R.string.custom_textures_submenu, MenuTag.CUSTOM_TEXTURES));
    sl.add(new SingleChoiceSetting(IntSetting.GFX_MSAA, R.string.FSAA, R.string.FSAA_description,
            R.array.FSAAEntries, R.array.FSAAValues));
    sl.add(new SingleChoiceSetting(IntSetting.GFX_ENHANCE_MAX_ANISOTROPY,
=======
    sl.add(new SingleChoiceSetting(mContext, IntSetting.GFX_MSAA, R.string.FSAA,
            R.string.FSAA_description, R.array.FSAAEntries, R.array.FSAAValues));
    sl.add(new SingleChoiceSetting(mContext, IntSetting.GFX_ENHANCE_MAX_ANISOTROPY,
>>>>>>> 37d05594
            R.string.anisotropic_filtering, R.string.anisotropic_filtering_description,
            R.array.anisotropicFilteringEntries, R.array.anisotropicFilteringValues));

    int stereoModeValue = IntSetting.GFX_STEREO_MODE.getInt(mSettings);
    final int anaglyphMode = 3;
    String[] shaderList = stereoModeValue == anaglyphMode ?
            PostProcessing.getAnaglyphShaderList() : PostProcessing.getShaderList();

    String[] shaderListEntries = new String[shaderList.length + 1];
    shaderListEntries[0] = mContext.getString(R.string.off);
    System.arraycopy(shaderList, 0, shaderListEntries, 1, shaderList.length);

    String[] shaderListValues = new String[shaderList.length + 1];
    shaderListValues[0] = "";
    System.arraycopy(shaderList, 0, shaderListValues, 1, shaderList.length);

    sl.add(new StringSingleChoiceSetting(mContext, StringSetting.GFX_ENHANCE_POST_SHADER,
            R.string.post_processing_shader, 0, shaderListEntries, shaderListValues));

    sl.add(new CheckBoxSetting(mContext, BooleanSetting.GFX_HACK_COPY_EFB_SCALED,
            R.string.scaled_efb_copy, R.string.scaled_efb_copy_description));
    sl.add(new CheckBoxSetting(mContext, BooleanSetting.GFX_ENABLE_PIXEL_LIGHTING,
            R.string.per_pixel_lighting, R.string.per_pixel_lighting_description));
    sl.add(new CheckBoxSetting(mContext, BooleanSetting.GFX_ENHANCE_FORCE_FILTERING,
            R.string.force_texture_filtering, R.string.force_texture_filtering_description));
    sl.add(new CheckBoxSetting(mContext, BooleanSetting.GFX_ENHANCE_FORCE_TRUE_COLOR,
            R.string.force_24bit_color, R.string.force_24bit_color_description));
    sl.add(new CheckBoxSetting(mContext, BooleanSetting.GFX_DISABLE_FOG, R.string.disable_fog,
            R.string.disable_fog_description));
    sl.add(new CheckBoxSetting(mContext, BooleanSetting.GFX_ENHANCE_DISABLE_COPY_FILTER,
            R.string.disable_copy_filter, R.string.disable_copy_filter_description));
    sl.add(new CheckBoxSetting(mContext, BooleanSetting.GFX_ENHANCE_ARBITRARY_MIPMAP_DETECTION,
            R.string.arbitrary_mipmap_detection, R.string.arbitrary_mipmap_detection_description));
    sl.add(new CheckBoxSetting(mContext, BooleanSetting.GFX_WIDESCREEN_HACK,
            R.string.wide_screen_hack, R.string.wide_screen_hack_description));
    sl.add(new CheckBoxSetting(mContext, BooleanSetting.GFX_BACKEND_MULTITHREADING,
            R.string.backend_multithreading, R.string.backend_multithreading_description));

     /*
     Check if we support stereo
     If we support desktop GL then we must support at least OpenGL 3.2
     If we only support OpenGLES then we need both OpenGLES 3.1 and AEP
     */
    EGLHelper helper = new EGLHelper(EGLHelper.EGL_OPENGL_ES2_BIT);

    if ((helper.supportsOpenGL() && helper.GetVersion() >= 320) ||
            (helper.supportsGLES3() && helper.GetVersion() >= 310 &&
                    helper.SupportsExtension("GL_ANDROID_extension_pack_es31a")))
    {
<<<<<<< HEAD
      sl.add(new SubmenuSetting(R.string.stereoscopy_submenu, MenuTag.STEREOSCOPY));
    }
  }

  private void addCustomTexturesSettings(ArrayList<SettingsItem> sl)
  {
    sl.add(new CheckBoxSetting(BooleanSetting.GFX_HIRES_TEXTURES,
      R.string.hires_textures, 0));
    sl.add(new CheckBoxSetting(BooleanSetting.GFX_CACHE_HIRES_TEXTURES,
      R.string.cache_hires_textures, R.string.cache_hires_textures_description));
  }

  private String[] getShaderList(String subDir)
  {
    try
    {
      String shadersPath =
              DirectoryInitialization.getDolphinInternalDirectory() + "/Shaders";
      if (!TextUtils.isEmpty(subDir))
      {
        shadersPath += "/" + subDir;
      }

      File file = new File(shadersPath);
      File[] shaderFiles = file.listFiles();
      if (shaderFiles != null)
      {
        String[] result = new String[shaderFiles.length + 1];
        result[0] = mView.getActivity().getString(R.string.off);
        for (int i = 0; i < shaderFiles.length; i++)
        {
          String name = shaderFiles[i].getName();
          int extensionIndex = name.indexOf(".glsl");
          if (extensionIndex > 0)
          {
            name = name.substring(0, extensionIndex);
          }
          result[i + 1] = name;
        }

        return result;
      }
    }
    catch (Exception ex)
    {
      Log.debug("[Settings] Unable to find shader files");
      // return empty list
=======
      sl.add(new SubmenuSetting(mContext, R.string.stereoscopy_submenu, MenuTag.STEREOSCOPY));
>>>>>>> 37d05594
    }
  }

  private void addHackSettings(ArrayList<SettingsItem> sl)
  {
    sl.add(new HeaderSetting(mContext, R.string.embedded_frame_buffer, 0));
    sl.add(new InvertedCheckBoxSetting(mContext, BooleanSetting.GFX_HACK_EFB_ACCESS_ENABLE,
            R.string.skip_efb_access, R.string.skip_efb_access_description));
    sl.add(new InvertedCheckBoxSetting(mContext, BooleanSetting.GFX_HACK_EFB_EMULATE_FORMAT_CHANGES,
            R.string.ignore_format_changes, R.string.ignore_format_changes_description));
    sl.add(new CheckBoxSetting(mContext, BooleanSetting.GFX_HACK_SKIP_EFB_COPY_TO_RAM,
            R.string.efb_copy_method, R.string.efb_copy_method_description));
<<<<<<< HEAD
    sl.add(new CheckBoxSetting(BooleanSetting.GFX_HACK_DEFER_EFB_COPIES, R.string.defer_efb_copies,
            R.string.defer_efb_copies_description));
    sl.add(new CheckBoxSetting(BooleanSetting.GFX_HACK_EFB_DEFER_INVALIDATION, R.string.defer_efb_invalidation,
            R.string.defer_efb_invalidation_description));
=======
    sl.add(new CheckBoxSetting(mContext, BooleanSetting.GFX_HACK_DEFER_EFB_COPIES,
            R.string.defer_efb_copies, R.string.defer_efb_copies_description));
>>>>>>> 37d05594

    sl.add(new HeaderSetting(mContext, R.string.texture_cache, 0));
    sl.add(new SingleChoiceSetting(mContext, IntSetting.GFX_SAFE_TEXTURE_CACHE_COLOR_SAMPLES,
            R.string.texture_cache_accuracy, R.string.texture_cache_accuracy_description,
            R.array.textureCacheAccuracyEntries, R.array.textureCacheAccuracyValues));
    sl.add(new CheckBoxSetting(mContext, BooleanSetting.GFX_ENABLE_GPU_TEXTURE_DECODING,
            R.string.gpu_texture_decoding, R.string.gpu_texture_decoding_description));

    sl.add(new HeaderSetting(mContext, R.string.external_frame_buffer, 0));
    sl.add(new CheckBoxSetting(mContext, BooleanSetting.GFX_HACK_SKIP_XFB_COPY_TO_RAM,
            R.string.xfb_copy_method, R.string.xfb_copy_method_description));
    sl.add(new CheckBoxSetting(mContext, BooleanSetting.GFX_HACK_IMMEDIATE_XFB,
            R.string.immediate_xfb, R.string.immediate_xfb_description));
    sl.add(new CheckBoxSetting(mContext, BooleanSetting.GFX_HACK_SKIP_DUPLICATE_XFBS,
            R.string.skip_duplicate_xfbs, R.string.skip_duplicate_xfbs_description));

    sl.add(new HeaderSetting(mContext, R.string.other, 0));
    sl.add(new CheckBoxSetting(mContext, BooleanSetting.GFX_FAST_DEPTH_CALC,
            R.string.fast_depth_calculation, R.string.fast_depth_calculation_description));
    sl.add(new InvertedCheckBoxSetting(mContext, BooleanSetting.GFX_HACK_BBOX_ENABLE,
            R.string.disable_bbox, R.string.disable_bbox_description));
    sl.add(new CheckBoxSetting(mContext, BooleanSetting.GFX_HACK_VERTEX_ROUDING,
            R.string.vertex_rounding, R.string.vertex_rounding_description));
    sl.add(new CheckBoxSetting(mContext, BooleanSetting.GFX_SAVE_TEXTURE_CACHE_TO_STATE,
            R.string.texture_cache_to_state, R.string.texture_cache_to_state_description));
  }

  private void addLogConfigurationSettings(ArrayList<SettingsItem> sl)
  {
    sl.add(new CheckBoxSetting(mContext, BooleanSetting.LOGGER_WRITE_TO_FILE, R.string.log_to_file,
            R.string.log_to_file_description));
    sl.add(new SingleChoiceSetting(mContext, IntSetting.LOGGER_VERBOSITY, R.string.log_verbosity, 0,
            getLogVerbosityEntries(), getLogVerbosityValues()));
    sl.add(new RunRunnable(mContext, R.string.log_enable_all, 0,
            R.string.log_enable_all_confirmation, 0, () -> setAllLogTypes(true)));
    sl.add(new RunRunnable(mContext, R.string.log_disable_all, 0,
            R.string.log_disable_all_confirmation, 0, () -> setAllLogTypes(false)));
    sl.add(new RunRunnable(mContext, R.string.log_clear, 0, R.string.log_clear_confirmation, 0,
            SettingsAdapter::clearLog));

    sl.add(new HeaderSetting(mContext, R.string.log_types, 0));
    for (Map.Entry<String, String> entry : LOG_TYPE_NAMES.entrySet())
    {
      sl.add(new LogCheckBoxSetting(entry.getKey(), entry.getValue(), ""));
    }
  }

  private void addDebugSettings(ArrayList<SettingsItem> sl)
  {
    sl.add(new HeaderSetting(mContext, R.string.debug_warning, 0));
    sl.add(new InvertedCheckBoxSetting(mContext, BooleanSetting.MAIN_FASTMEM,
            R.string.debug_fastmem, 0));

    sl.add(new HeaderSetting(mContext, R.string.debug_jit_header, 0));
    sl.add(new CheckBoxSetting(mContext, BooleanSetting.MAIN_JIT_OFF, R.string.debug_jitoff, 0));
    sl.add(new CheckBoxSetting(mContext, BooleanSetting.MAIN_JIT_LOAD_STORE_OFF,
            R.string.debug_jitloadstoreoff, 0));
    sl.add(new CheckBoxSetting(mContext, BooleanSetting.MAIN_JIT_LOAD_STORE_FLOATING_OFF,
            R.string.debug_jitloadstorefloatingoff, 0));
    sl.add(new CheckBoxSetting(mContext, BooleanSetting.MAIN_JIT_LOAD_STORE_PAIRED_OFF,
            R.string.debug_jitloadstorepairedoff, 0));
    sl.add(new CheckBoxSetting(mContext, BooleanSetting.MAIN_JIT_FLOATING_POINT_OFF,
            R.string.debug_jitfloatingpointoff, 0));
    sl.add(new CheckBoxSetting(mContext, BooleanSetting.MAIN_JIT_INTEGER_OFF,
            R.string.debug_jitintegeroff, 0));
    sl.add(new CheckBoxSetting(mContext, BooleanSetting.MAIN_JIT_PAIRED_OFF,
            R.string.debug_jitpairedoff, 0));
    sl.add(new CheckBoxSetting(mContext, BooleanSetting.MAIN_JIT_SYSTEM_REGISTERS_OFF,
            R.string.debug_jitsystemregistersoff, 0));
    sl.add(new CheckBoxSetting(mContext, BooleanSetting.MAIN_JIT_BRANCH_OFF,
            R.string.debug_jitbranchoff, 0));
    sl.add(new CheckBoxSetting(mContext, BooleanSetting.MAIN_JIT_REGISTER_CACHE_OFF,
            R.string.debug_jitregistercacheoff, 0));
  }

  private void addStereoSettings(ArrayList<SettingsItem> sl)
  {
    sl.add(new SingleChoiceSetting(mContext, IntSetting.GFX_STEREO_MODE, R.string.stereoscopy_mode,
            0, R.array.stereoscopyEntries, R.array.stereoscopyValues));
    sl.add(new IntSliderSetting(mContext, IntSetting.GFX_STEREO_DEPTH, R.string.stereoscopy_depth,
            R.string.stereoscopy_depth_description, 0, 100, "%"));
    sl.add(new IntSliderSetting(mContext, IntSetting.GFX_STEREO_CONVERGENCE_PERCENTAGE,
            R.string.stereoscopy_convergence, R.string.stereoscopy_convergence_description, 0, 200,
            "%"));
    sl.add(new CheckBoxSetting(mContext, BooleanSetting.GFX_STEREO_SWAP_EYES,
            R.string.stereoscopy_swap_eyes, R.string.stereoscopy_swap_eyes_description));
  }

  private void addGcPadSubSettings(ArrayList<SettingsItem> sl, int gcPadNumber, int gcPadType)
  {
    if (gcPadType == 1) // Emulated
    {
      sl.add(new HeaderSetting(mContext, R.string.generic_buttons, 0));
      sl.add(new InputBindingSetting(mContext, Settings.FILE_DOLPHIN, Settings.SECTION_BINDINGS,
              SettingsFile.KEY_GCBIND_A + gcPadNumber, R.string.button_a, mGameID));
      sl.add(new InputBindingSetting(mContext, Settings.FILE_DOLPHIN, Settings.SECTION_BINDINGS,
              SettingsFile.KEY_GCBIND_B + gcPadNumber, R.string.button_b, mGameID));
      sl.add(new InputBindingSetting(mContext, Settings.FILE_DOLPHIN, Settings.SECTION_BINDINGS,
              SettingsFile.KEY_GCBIND_X + gcPadNumber, R.string.button_x, mGameID));
      sl.add(new InputBindingSetting(mContext, Settings.FILE_DOLPHIN, Settings.SECTION_BINDINGS,
              SettingsFile.KEY_GCBIND_Y + gcPadNumber, R.string.button_y, mGameID));
      sl.add(new InputBindingSetting(mContext, Settings.FILE_DOLPHIN, Settings.SECTION_BINDINGS,
              SettingsFile.KEY_GCBIND_Z + gcPadNumber, R.string.button_z, mGameID));
      sl.add(new InputBindingSetting(mContext, Settings.FILE_DOLPHIN, Settings.SECTION_BINDINGS,
              SettingsFile.KEY_GCBIND_START + gcPadNumber, R.string.button_start, mGameID));

      sl.add(new HeaderSetting(mContext, R.string.controller_control, 0));
      sl.add(new InputBindingSetting(mContext, Settings.FILE_DOLPHIN, Settings.SECTION_BINDINGS,
              SettingsFile.KEY_GCBIND_CONTROL_UP + gcPadNumber, R.string.generic_up, mGameID));
      sl.add(new InputBindingSetting(mContext, Settings.FILE_DOLPHIN, Settings.SECTION_BINDINGS,
              SettingsFile.KEY_GCBIND_CONTROL_DOWN + gcPadNumber, R.string.generic_down, mGameID));
      sl.add(new InputBindingSetting(mContext, Settings.FILE_DOLPHIN, Settings.SECTION_BINDINGS,
              SettingsFile.KEY_GCBIND_CONTROL_LEFT + gcPadNumber, R.string.generic_left, mGameID));
      sl.add(new InputBindingSetting(mContext, Settings.FILE_DOLPHIN, Settings.SECTION_BINDINGS,
              SettingsFile.KEY_GCBIND_CONTROL_RIGHT + gcPadNumber, R.string.generic_right,
              mGameID));

      sl.add(new HeaderSetting(mContext, R.string.controller_c, 0));
      sl.add(new InputBindingSetting(mContext, Settings.FILE_DOLPHIN, Settings.SECTION_BINDINGS,
              SettingsFile.KEY_GCBIND_C_UP + gcPadNumber, R.string.generic_up, mGameID));
      sl.add(new InputBindingSetting(mContext, Settings.FILE_DOLPHIN, Settings.SECTION_BINDINGS,
              SettingsFile.KEY_GCBIND_C_DOWN + gcPadNumber, R.string.generic_down, mGameID));
      sl.add(new InputBindingSetting(mContext, Settings.FILE_DOLPHIN, Settings.SECTION_BINDINGS,
              SettingsFile.KEY_GCBIND_C_LEFT + gcPadNumber, R.string.generic_left, mGameID));
      sl.add(new InputBindingSetting(mContext, Settings.FILE_DOLPHIN, Settings.SECTION_BINDINGS,
              SettingsFile.KEY_GCBIND_C_RIGHT + gcPadNumber, R.string.generic_right, mGameID));

      sl.add(new HeaderSetting(mContext, R.string.controller_trig, 0));
      sl.add(new InputBindingSetting(mContext, Settings.FILE_DOLPHIN, Settings.SECTION_BINDINGS,
              SettingsFile.KEY_GCBIND_TRIGGER_L + gcPadNumber, R.string.trigger_left, mGameID));
      sl.add(new InputBindingSetting(mContext, Settings.FILE_DOLPHIN, Settings.SECTION_BINDINGS,
              SettingsFile.KEY_GCBIND_TRIGGER_R + gcPadNumber, R.string.trigger_right, mGameID));
      sl.add(new InputBindingSetting(Settings.FILE_DOLPHIN, Settings.SECTION_BINDINGS,
              SettingsFile.KEY_GCBIND_TRIGGER_L_ANALOG + gcPadNumber, R.string.trigger_left_analog, mGameID));
      sl.add(new InputBindingSetting(Settings.FILE_DOLPHIN, Settings.SECTION_BINDINGS,
              SettingsFile.KEY_GCBIND_TRIGGER_R_ANALOG + gcPadNumber, R.string.trigger_right_analog, mGameID));

      sl.add(new HeaderSetting(mContext, R.string.controller_dpad, 0));
      sl.add(new InputBindingSetting(mContext, Settings.FILE_DOLPHIN, Settings.SECTION_BINDINGS,
              SettingsFile.KEY_GCBIND_DPAD_UP + gcPadNumber, R.string.generic_up, mGameID));
      sl.add(new InputBindingSetting(mContext, Settings.FILE_DOLPHIN, Settings.SECTION_BINDINGS,
              SettingsFile.KEY_GCBIND_DPAD_DOWN + gcPadNumber, R.string.generic_down, mGameID));
      sl.add(new InputBindingSetting(mContext, Settings.FILE_DOLPHIN, Settings.SECTION_BINDINGS,
              SettingsFile.KEY_GCBIND_DPAD_LEFT + gcPadNumber, R.string.generic_left, mGameID));
      sl.add(new InputBindingSetting(mContext, Settings.FILE_DOLPHIN, Settings.SECTION_BINDINGS,
              SettingsFile.KEY_GCBIND_DPAD_RIGHT + gcPadNumber, R.string.generic_right, mGameID));


      sl.add(new HeaderSetting(mContext, R.string.emulation_control_rumble, 0));
      sl.add(new RumbleBindingSetting(mContext, Settings.FILE_DOLPHIN, Settings.SECTION_BINDINGS,
              SettingsFile.KEY_EMU_RUMBLE + gcPadNumber, R.string.emulation_control_rumble,
              mGameID));
    }
    else // Adapter
    {
      LegacyBooleanSetting rumble = new LegacyBooleanSetting(Settings.FILE_DOLPHIN,
              Settings.SECTION_INI_CORE, SettingsFile.KEY_GCADAPTER_RUMBLE + gcPadNumber, false);
      LegacyBooleanSetting bongo = new LegacyBooleanSetting(Settings.FILE_DOLPHIN,
              Settings.SECTION_INI_CORE, SettingsFile.KEY_GCADAPTER_BONGOS + gcPadNumber, false);

      sl.add(new CheckBoxSetting(mContext, rumble, R.string.gc_adapter_rumble,
              R.string.gc_adapter_rumble_description));
      sl.add(new CheckBoxSetting(mContext, bongo, R.string.gc_adapter_bongos,
              R.string.gc_adapter_bongos_description));
    }
  }

  private void addWiimoteSubSettings(ArrayList<SettingsItem> sl, int wiimoteNumber)
  {
    // Bindings use controller numbers 4-7 (0-3 are GameCube), but the extension setting uses 1-4.
    // But game specific extension settings are saved in their own profile. These profiles
    // do not have any way to specify the controller that is loaded outside of knowing the filename
    // of the profile that was loaded.
    AbstractStringSetting extension;
    final String defaultExtension = "None";
    if (mGameID.isEmpty())
    {
      extension = new LegacyStringSetting(Settings.FILE_WIIMOTE,
              Settings.SECTION_WIIMOTE + (wiimoteNumber - 3), SettingsFile.KEY_WIIMOTE_EXTENSION,
              defaultExtension);
    }
    else
    {
      extension = new WiimoteProfileStringSetting(mGameID, wiimoteNumber - 4,
              Settings.SECTION_PROFILE, SettingsFile.KEY_WIIMOTE_EXTENSION, defaultExtension);
    }

    sl.add(new StringSingleChoiceSetting(mContext, extension, R.string.wiimote_extensions, 0,
            R.array.wiimoteExtensionsEntries, R.array.wiimoteExtensionsValues,
            MenuTag.getWiimoteExtensionMenuTag(wiimoteNumber)));

    sl.add(new HeaderSetting(mContext, R.string.generic_buttons, 0));
    sl.add(new InputBindingSetting(mContext, Settings.FILE_DOLPHIN, Settings.SECTION_BINDINGS,
            SettingsFile.KEY_WIIBIND_A + wiimoteNumber, R.string.button_a, mGameID));
    sl.add(new InputBindingSetting(mContext, Settings.FILE_DOLPHIN, Settings.SECTION_BINDINGS,
            SettingsFile.KEY_WIIBIND_B + wiimoteNumber, R.string.button_b, mGameID));
    sl.add(new InputBindingSetting(mContext, Settings.FILE_DOLPHIN, Settings.SECTION_BINDINGS,
            SettingsFile.KEY_WIIBIND_1 + wiimoteNumber, R.string.button_one, mGameID));
    sl.add(new InputBindingSetting(mContext, Settings.FILE_DOLPHIN, Settings.SECTION_BINDINGS,
            SettingsFile.KEY_WIIBIND_2 + wiimoteNumber, R.string.button_two, mGameID));
    sl.add(new InputBindingSetting(mContext, Settings.FILE_DOLPHIN, Settings.SECTION_BINDINGS,
            SettingsFile.KEY_WIIBIND_MINUS + wiimoteNumber, R.string.button_minus, mGameID));
    sl.add(new InputBindingSetting(mContext, Settings.FILE_DOLPHIN, Settings.SECTION_BINDINGS,
            SettingsFile.KEY_WIIBIND_PLUS + wiimoteNumber, R.string.button_plus, mGameID));
    sl.add(new InputBindingSetting(mContext, Settings.FILE_DOLPHIN, Settings.SECTION_BINDINGS,
            SettingsFile.KEY_WIIBIND_HOME + wiimoteNumber, R.string.button_home, mGameID));

    sl.add(new HeaderSetting(mContext, R.string.wiimote_ir, 0));
    sl.add(new InputBindingSetting(mContext, Settings.FILE_DOLPHIN, Settings.SECTION_BINDINGS,
            SettingsFile.KEY_WIIBIND_IR_UP + wiimoteNumber, R.string.generic_up, mGameID));
    sl.add(new InputBindingSetting(mContext, Settings.FILE_DOLPHIN, Settings.SECTION_BINDINGS,
            SettingsFile.KEY_WIIBIND_IR_DOWN + wiimoteNumber, R.string.generic_down, mGameID));
    sl.add(new InputBindingSetting(mContext, Settings.FILE_DOLPHIN, Settings.SECTION_BINDINGS,
            SettingsFile.KEY_WIIBIND_IR_LEFT + wiimoteNumber, R.string.generic_left, mGameID));
    sl.add(new InputBindingSetting(mContext, Settings.FILE_DOLPHIN, Settings.SECTION_BINDINGS,
            SettingsFile.KEY_WIIBIND_IR_RIGHT + wiimoteNumber, R.string.generic_right, mGameID));
    sl.add(new InputBindingSetting(mContext, Settings.FILE_DOLPHIN, Settings.SECTION_BINDINGS,
            SettingsFile.KEY_WIIBIND_IR_FORWARD + wiimoteNumber, R.string.generic_forward,
            mGameID));
    sl.add(new InputBindingSetting(mContext, Settings.FILE_DOLPHIN, Settings.SECTION_BINDINGS,
            SettingsFile.KEY_WIIBIND_IR_BACKWARD + wiimoteNumber, R.string.generic_backward,
            mGameID));
    sl.add(new InputBindingSetting(mContext, Settings.FILE_DOLPHIN, Settings.SECTION_BINDINGS,
            SettingsFile.KEY_WIIBIND_IR_HIDE + wiimoteNumber, R.string.ir_hide, mGameID));

    sl.add(new HeaderSetting(mContext, R.string.wiimote_swing, 0));
    sl.add(new InputBindingSetting(mContext, Settings.FILE_DOLPHIN, Settings.SECTION_BINDINGS,
            SettingsFile.KEY_WIIBIND_SWING_UP + wiimoteNumber, R.string.generic_up, mGameID));
    sl.add(new InputBindingSetting(mContext, Settings.FILE_DOLPHIN, Settings.SECTION_BINDINGS,
            SettingsFile.KEY_WIIBIND_SWING_DOWN + wiimoteNumber, R.string.generic_down, mGameID));
    sl.add(new InputBindingSetting(mContext, Settings.FILE_DOLPHIN, Settings.SECTION_BINDINGS,
            SettingsFile.KEY_WIIBIND_SWING_LEFT + wiimoteNumber, R.string.generic_left, mGameID));
    sl.add(new InputBindingSetting(mContext, Settings.FILE_DOLPHIN, Settings.SECTION_BINDINGS,
            SettingsFile.KEY_WIIBIND_SWING_RIGHT + wiimoteNumber, R.string.generic_right, mGameID));
    sl.add(new InputBindingSetting(mContext, Settings.FILE_DOLPHIN, Settings.SECTION_BINDINGS,
            SettingsFile.KEY_WIIBIND_SWING_FORWARD + wiimoteNumber, R.string.generic_forward,
            mGameID));
    sl.add(new InputBindingSetting(mContext, Settings.FILE_DOLPHIN, Settings.SECTION_BINDINGS,
            SettingsFile.KEY_WIIBIND_SWING_BACKWARD + wiimoteNumber, R.string.generic_backward,
            mGameID));

    sl.add(new HeaderSetting(mContext, R.string.wiimote_tilt, 0));
    sl.add(new InputBindingSetting(mContext, Settings.FILE_DOLPHIN, Settings.SECTION_BINDINGS,
            SettingsFile.KEY_WIIBIND_TILT_FORWARD + wiimoteNumber, R.string.generic_forward,
            mGameID));
    sl.add(new InputBindingSetting(mContext, Settings.FILE_DOLPHIN, Settings.SECTION_BINDINGS,
            SettingsFile.KEY_WIIBIND_TILT_BACKWARD + wiimoteNumber, R.string.generic_backward,
            mGameID));
    sl.add(new InputBindingSetting(mContext, Settings.FILE_DOLPHIN, Settings.SECTION_BINDINGS,
            SettingsFile.KEY_WIIBIND_TILT_LEFT + wiimoteNumber, R.string.generic_left, mGameID));
    sl.add(new InputBindingSetting(mContext, Settings.FILE_DOLPHIN, Settings.SECTION_BINDINGS,
            SettingsFile.KEY_WIIBIND_TILT_RIGHT + wiimoteNumber, R.string.generic_right, mGameID));
    sl.add(new InputBindingSetting(mContext, Settings.FILE_DOLPHIN, Settings.SECTION_BINDINGS,
            SettingsFile.KEY_WIIBIND_TILT_MODIFIER + wiimoteNumber, R.string.tilt_modifier,
            mGameID));

    sl.add(new HeaderSetting(mContext, R.string.wiimote_shake, 0));
    sl.add(new InputBindingSetting(mContext, Settings.FILE_DOLPHIN, Settings.SECTION_BINDINGS,
            SettingsFile.KEY_WIIBIND_SHAKE_X + wiimoteNumber, R.string.shake_x, mGameID));
    sl.add(new InputBindingSetting(mContext, Settings.FILE_DOLPHIN, Settings.SECTION_BINDINGS,
            SettingsFile.KEY_WIIBIND_SHAKE_Y + wiimoteNumber, R.string.shake_y, mGameID));
    sl.add(new InputBindingSetting(mContext, Settings.FILE_DOLPHIN, Settings.SECTION_BINDINGS,
            SettingsFile.KEY_WIIBIND_SHAKE_Z + wiimoteNumber, R.string.shake_z, mGameID));

    sl.add(new HeaderSetting(mContext, R.string.controller_dpad, 0));
    sl.add(new InputBindingSetting(mContext, Settings.FILE_DOLPHIN, Settings.SECTION_BINDINGS,
            SettingsFile.KEY_WIIBIND_DPAD_UP + wiimoteNumber, R.string.generic_up, mGameID));
    sl.add(new InputBindingSetting(mContext, Settings.FILE_DOLPHIN, Settings.SECTION_BINDINGS,
            SettingsFile.KEY_WIIBIND_DPAD_DOWN + wiimoteNumber, R.string.generic_down, mGameID));
    sl.add(new InputBindingSetting(mContext, Settings.FILE_DOLPHIN, Settings.SECTION_BINDINGS,
            SettingsFile.KEY_WIIBIND_DPAD_LEFT + wiimoteNumber, R.string.generic_left, mGameID));
    sl.add(new InputBindingSetting(mContext, Settings.FILE_DOLPHIN, Settings.SECTION_BINDINGS,
            SettingsFile.KEY_WIIBIND_DPAD_RIGHT + wiimoteNumber, R.string.generic_right, mGameID));


    sl.add(new HeaderSetting(mContext, R.string.emulation_control_rumble, 0));
    sl.add(new RumbleBindingSetting(mContext, Settings.FILE_DOLPHIN, Settings.SECTION_BINDINGS,
            SettingsFile.KEY_EMU_RUMBLE + wiimoteNumber, R.string.emulation_control_rumble,
            mGameID));
  }

  private void addExtensionTypeSettings(ArrayList<SettingsItem> sl, int wiimoteNumber,
          int extentionType)
  {
    switch (extentionType)
    {
      case 1: // Nunchuk
        sl.add(new HeaderSetting(mContext, R.string.generic_buttons, 0));
        sl.add(new InputBindingSetting(mContext, Settings.FILE_DOLPHIN, Settings.SECTION_BINDINGS,
                SettingsFile.KEY_WIIBIND_NUNCHUK_C + wiimoteNumber, R.string.nunchuk_button_c,
                mGameID));
        sl.add(new InputBindingSetting(mContext, Settings.FILE_DOLPHIN, Settings.SECTION_BINDINGS,
                SettingsFile.KEY_WIIBIND_NUNCHUK_Z + wiimoteNumber, R.string.button_z, mGameID));

        sl.add(new HeaderSetting(mContext, R.string.generic_stick, 0));
        sl.add(new InputBindingSetting(mContext, Settings.FILE_DOLPHIN, Settings.SECTION_BINDINGS,
                SettingsFile.KEY_WIIBIND_NUNCHUK_UP + wiimoteNumber, R.string.generic_up, mGameID));
        sl.add(new InputBindingSetting(mContext, Settings.FILE_DOLPHIN, Settings.SECTION_BINDINGS,
                SettingsFile.KEY_WIIBIND_NUNCHUK_DOWN + wiimoteNumber, R.string.generic_down,
                mGameID));
        sl.add(new InputBindingSetting(mContext, Settings.FILE_DOLPHIN, Settings.SECTION_BINDINGS,
                SettingsFile.KEY_WIIBIND_NUNCHUK_LEFT + wiimoteNumber, R.string.generic_left,
                mGameID));
        sl.add(new InputBindingSetting(mContext, Settings.FILE_DOLPHIN, Settings.SECTION_BINDINGS,
                SettingsFile.KEY_WIIBIND_NUNCHUK_RIGHT + wiimoteNumber, R.string.generic_right,
                mGameID));

        sl.add(new HeaderSetting(mContext, R.string.wiimote_swing, 0));
        sl.add(new InputBindingSetting(mContext, Settings.FILE_DOLPHIN, Settings.SECTION_BINDINGS,
                SettingsFile.KEY_WIIBIND_NUNCHUK_SWING_UP + wiimoteNumber, R.string.generic_up,
                mGameID));
        sl.add(new InputBindingSetting(mContext, Settings.FILE_DOLPHIN, Settings.SECTION_BINDINGS,
                SettingsFile.KEY_WIIBIND_NUNCHUK_SWING_DOWN + wiimoteNumber, R.string.generic_down,
                mGameID));
        sl.add(new InputBindingSetting(mContext, Settings.FILE_DOLPHIN, Settings.SECTION_BINDINGS,
                SettingsFile.KEY_WIIBIND_NUNCHUK_SWING_LEFT + wiimoteNumber, R.string.generic_left,
                mGameID));
        sl.add(new InputBindingSetting(mContext, Settings.FILE_DOLPHIN, Settings.SECTION_BINDINGS,
                SettingsFile.KEY_WIIBIND_NUNCHUK_SWING_RIGHT + wiimoteNumber,
                R.string.generic_right, mGameID));
        sl.add(new InputBindingSetting(mContext, Settings.FILE_DOLPHIN, Settings.SECTION_BINDINGS,
                SettingsFile.KEY_WIIBIND_NUNCHUK_SWING_FORWARD + wiimoteNumber,
                R.string.generic_forward, mGameID));
        sl.add(new InputBindingSetting(mContext, Settings.FILE_DOLPHIN, Settings.SECTION_BINDINGS,
                SettingsFile.KEY_WIIBIND_NUNCHUK_SWING_BACKWARD + wiimoteNumber,
                R.string.generic_backward, mGameID));

        sl.add(new HeaderSetting(mContext, R.string.wiimote_tilt, 0));
        sl.add(new InputBindingSetting(mContext, Settings.FILE_DOLPHIN, Settings.SECTION_BINDINGS,
                SettingsFile.KEY_WIIBIND_NUNCHUK_TILT_FORWARD + wiimoteNumber,
                R.string.generic_forward, mGameID));
        sl.add(new InputBindingSetting(mContext, Settings.FILE_DOLPHIN, Settings.SECTION_BINDINGS,
                SettingsFile.KEY_WIIBIND_NUNCHUK_TILT_BACKWARD + wiimoteNumber,
                R.string.generic_backward, mGameID));
        sl.add(new InputBindingSetting(mContext, Settings.FILE_DOLPHIN, Settings.SECTION_BINDINGS,
                SettingsFile.KEY_WIIBIND_NUNCHUK_TILT_LEFT + wiimoteNumber, R.string.generic_left,
                mGameID));
        sl.add(new InputBindingSetting(mContext, Settings.FILE_DOLPHIN, Settings.SECTION_BINDINGS,
                SettingsFile.KEY_WIIBIND_NUNCHUK_TILT_RIGHT + wiimoteNumber, R.string.generic_right,
                mGameID));
        sl.add(new InputBindingSetting(mContext, Settings.FILE_DOLPHIN, Settings.SECTION_BINDINGS,
                SettingsFile.KEY_WIIBIND_NUNCHUK_TILT_MODIFIER + wiimoteNumber,
                R.string.tilt_modifier, mGameID));

        sl.add(new HeaderSetting(mContext, R.string.wiimote_shake, 0));
        sl.add(new InputBindingSetting(mContext, Settings.FILE_DOLPHIN, Settings.SECTION_BINDINGS,
                SettingsFile.KEY_WIIBIND_NUNCHUK_SHAKE_X + wiimoteNumber, R.string.shake_x,
                mGameID));
        sl.add(new InputBindingSetting(mContext, Settings.FILE_DOLPHIN, Settings.SECTION_BINDINGS,
                SettingsFile.KEY_WIIBIND_NUNCHUK_SHAKE_Y + wiimoteNumber, R.string.shake_y,
                mGameID));
        sl.add(new InputBindingSetting(mContext, Settings.FILE_DOLPHIN, Settings.SECTION_BINDINGS,
                SettingsFile.KEY_WIIBIND_NUNCHUK_SHAKE_Z + wiimoteNumber, R.string.shake_z,
                mGameID));
        break;
      case 2: // Classic
        sl.add(new HeaderSetting(mContext, R.string.generic_buttons, 0));
        sl.add(new InputBindingSetting(mContext, Settings.FILE_DOLPHIN, Settings.SECTION_BINDINGS,
                SettingsFile.KEY_WIIBIND_CLASSIC_A + wiimoteNumber, R.string.button_a, mGameID));
        sl.add(new InputBindingSetting(mContext, Settings.FILE_DOLPHIN, Settings.SECTION_BINDINGS,
                SettingsFile.KEY_WIIBIND_CLASSIC_B + wiimoteNumber, R.string.button_b, mGameID));
        sl.add(new InputBindingSetting(mContext, Settings.FILE_DOLPHIN, Settings.SECTION_BINDINGS,
                SettingsFile.KEY_WIIBIND_CLASSIC_X + wiimoteNumber, R.string.button_x, mGameID));
        sl.add(new InputBindingSetting(mContext, Settings.FILE_DOLPHIN, Settings.SECTION_BINDINGS,
                SettingsFile.KEY_WIIBIND_CLASSIC_Y + wiimoteNumber, R.string.button_y, mGameID));
        sl.add(new InputBindingSetting(mContext, Settings.FILE_DOLPHIN, Settings.SECTION_BINDINGS,
                SettingsFile.KEY_WIIBIND_CLASSIC_ZL + wiimoteNumber, R.string.classic_button_zl,
                mGameID));
        sl.add(new InputBindingSetting(mContext, Settings.FILE_DOLPHIN, Settings.SECTION_BINDINGS,
                SettingsFile.KEY_WIIBIND_CLASSIC_ZR + wiimoteNumber, R.string.classic_button_zr,
                mGameID));
        sl.add(new InputBindingSetting(mContext, Settings.FILE_DOLPHIN, Settings.SECTION_BINDINGS,
                SettingsFile.KEY_WIIBIND_CLASSIC_MINUS + wiimoteNumber, R.string.button_minus,
                mGameID));
        sl.add(new InputBindingSetting(mContext, Settings.FILE_DOLPHIN, Settings.SECTION_BINDINGS,
                SettingsFile.KEY_WIIBIND_CLASSIC_PLUS + wiimoteNumber, R.string.button_plus,
                mGameID));
        sl.add(new InputBindingSetting(mContext, Settings.FILE_DOLPHIN, Settings.SECTION_BINDINGS,
                SettingsFile.KEY_WIIBIND_CLASSIC_HOME + wiimoteNumber, R.string.button_home,
                mGameID));

        sl.add(new HeaderSetting(mContext, R.string.classic_leftstick, 0));
        sl.add(new InputBindingSetting(mContext, Settings.FILE_DOLPHIN, Settings.SECTION_BINDINGS,
                SettingsFile.KEY_WIIBIND_CLASSIC_LEFT_UP + wiimoteNumber, R.string.generic_up,
                mGameID));
        sl.add(new InputBindingSetting(mContext, Settings.FILE_DOLPHIN, Settings.SECTION_BINDINGS,
                SettingsFile.KEY_WIIBIND_CLASSIC_LEFT_DOWN + wiimoteNumber, R.string.generic_down,
                mGameID));
        sl.add(new InputBindingSetting(mContext, Settings.FILE_DOLPHIN, Settings.SECTION_BINDINGS,
                SettingsFile.KEY_WIIBIND_CLASSIC_LEFT_LEFT + wiimoteNumber, R.string.generic_left,
                mGameID));
        sl.add(new InputBindingSetting(mContext, Settings.FILE_DOLPHIN, Settings.SECTION_BINDINGS,
                SettingsFile.KEY_WIIBIND_CLASSIC_LEFT_RIGHT + wiimoteNumber, R.string.generic_right,
                mGameID));

        sl.add(new HeaderSetting(mContext, R.string.classic_rightstick, 0));
        sl.add(new InputBindingSetting(mContext, Settings.FILE_DOLPHIN, Settings.SECTION_BINDINGS,
                SettingsFile.KEY_WIIBIND_CLASSIC_RIGHT_UP + wiimoteNumber, R.string.generic_up,
                mGameID));
        sl.add(new InputBindingSetting(mContext, Settings.FILE_DOLPHIN, Settings.SECTION_BINDINGS,
                SettingsFile.KEY_WIIBIND_CLASSIC_RIGHT_DOWN + wiimoteNumber, R.string.generic_down,
                mGameID));
        sl.add(new InputBindingSetting(mContext, Settings.FILE_DOLPHIN, Settings.SECTION_BINDINGS,
                SettingsFile.KEY_WIIBIND_CLASSIC_RIGHT_LEFT + wiimoteNumber, R.string.generic_left,
                mGameID));
        sl.add(new InputBindingSetting(mContext, Settings.FILE_DOLPHIN, Settings.SECTION_BINDINGS,
                SettingsFile.KEY_WIIBIND_CLASSIC_RIGHT_RIGHT + wiimoteNumber,
                R.string.generic_right, mGameID));

        sl.add(new HeaderSetting(mContext, R.string.controller_trig, 0));
        sl.add(new InputBindingSetting(mContext, Settings.FILE_DOLPHIN, Settings.SECTION_BINDINGS,
                SettingsFile.KEY_WIIBIND_CLASSIC_TRIGGER_L + wiimoteNumber, R.string.trigger_left,
                mGameID));
        sl.add(new InputBindingSetting(mContext, Settings.FILE_DOLPHIN, Settings.SECTION_BINDINGS,
                SettingsFile.KEY_WIIBIND_CLASSIC_TRIGGER_R + wiimoteNumber, R.string.trigger_right,
                mGameID));

        sl.add(new HeaderSetting(mContext, R.string.controller_dpad, 0));
        sl.add(new InputBindingSetting(mContext, Settings.FILE_DOLPHIN, Settings.SECTION_BINDINGS,
                SettingsFile.KEY_WIIBIND_CLASSIC_DPAD_UP + wiimoteNumber, R.string.generic_up,
                mGameID));
        sl.add(new InputBindingSetting(mContext, Settings.FILE_DOLPHIN, Settings.SECTION_BINDINGS,
                SettingsFile.KEY_WIIBIND_CLASSIC_DPAD_DOWN + wiimoteNumber, R.string.generic_down,
                mGameID));
        sl.add(new InputBindingSetting(mContext, Settings.FILE_DOLPHIN, Settings.SECTION_BINDINGS,
                SettingsFile.KEY_WIIBIND_CLASSIC_DPAD_LEFT + wiimoteNumber, R.string.generic_left,
                mGameID));
        sl.add(new InputBindingSetting(mContext, Settings.FILE_DOLPHIN, Settings.SECTION_BINDINGS,
                SettingsFile.KEY_WIIBIND_CLASSIC_DPAD_RIGHT + wiimoteNumber, R.string.generic_right,
                mGameID));
        break;
      case 3: // Guitar
        sl.add(new HeaderSetting(mContext, R.string.guitar_frets, 0));
        sl.add(new InputBindingSetting(mContext, Settings.FILE_DOLPHIN, Settings.SECTION_BINDINGS,
                SettingsFile.KEY_WIIBIND_GUITAR_FRET_GREEN + wiimoteNumber, R.string.generic_green,
                mGameID));
        sl.add(new InputBindingSetting(mContext, Settings.FILE_DOLPHIN, Settings.SECTION_BINDINGS,
                SettingsFile.KEY_WIIBIND_GUITAR_FRET_RED + wiimoteNumber, R.string.generic_red,
                mGameID));
        sl.add(new InputBindingSetting(mContext, Settings.FILE_DOLPHIN, Settings.SECTION_BINDINGS,
                SettingsFile.KEY_WIIBIND_GUITAR_FRET_YELLOW + wiimoteNumber,
                R.string.generic_yellow, mGameID));
        sl.add(new InputBindingSetting(mContext, Settings.FILE_DOLPHIN, Settings.SECTION_BINDINGS,
                SettingsFile.KEY_WIIBIND_GUITAR_FRET_BLUE + wiimoteNumber, R.string.generic_blue,
                mGameID));
        sl.add(new InputBindingSetting(mContext, Settings.FILE_DOLPHIN, Settings.SECTION_BINDINGS,
                SettingsFile.KEY_WIIBIND_GUITAR_FRET_ORANGE + wiimoteNumber,
                R.string.generic_orange, mGameID));

        sl.add(new HeaderSetting(mContext, R.string.guitar_strum, 0));
        sl.add(new InputBindingSetting(mContext, Settings.FILE_DOLPHIN, Settings.SECTION_BINDINGS,
                SettingsFile.KEY_WIIBIND_GUITAR_STRUM_UP + wiimoteNumber, R.string.generic_up,
                mGameID));
        sl.add(new InputBindingSetting(mContext, Settings.FILE_DOLPHIN, Settings.SECTION_BINDINGS,
                SettingsFile.KEY_WIIBIND_GUITAR_STRUM_DOWN + wiimoteNumber, R.string.generic_down,
                mGameID));

        sl.add(new HeaderSetting(mContext, R.string.generic_buttons, 0));
        sl.add(new InputBindingSetting(mContext, Settings.FILE_DOLPHIN, Settings.SECTION_BINDINGS,
                SettingsFile.KEY_WIIBIND_GUITAR_MINUS + wiimoteNumber, R.string.button_minus,
                mGameID));
        sl.add(new InputBindingSetting(mContext, Settings.FILE_DOLPHIN, Settings.SECTION_BINDINGS,
                SettingsFile.KEY_WIIBIND_GUITAR_PLUS + wiimoteNumber, R.string.button_plus,
                mGameID));

        sl.add(new HeaderSetting(mContext, R.string.generic_stick, 0));
        sl.add(new InputBindingSetting(mContext, Settings.FILE_DOLPHIN, Settings.SECTION_BINDINGS,
                SettingsFile.KEY_WIIBIND_GUITAR_STICK_UP + wiimoteNumber, R.string.generic_up,
                mGameID));
        sl.add(new InputBindingSetting(mContext, Settings.FILE_DOLPHIN, Settings.SECTION_BINDINGS,
                SettingsFile.KEY_WIIBIND_GUITAR_STICK_DOWN + wiimoteNumber, R.string.generic_down,
                mGameID));
        sl.add(new InputBindingSetting(mContext, Settings.FILE_DOLPHIN, Settings.SECTION_BINDINGS,
                SettingsFile.KEY_WIIBIND_GUITAR_STICK_LEFT + wiimoteNumber, R.string.generic_left,
                mGameID));
        sl.add(new InputBindingSetting(mContext, Settings.FILE_DOLPHIN, Settings.SECTION_BINDINGS,
                SettingsFile.KEY_WIIBIND_GUITAR_STICK_RIGHT + wiimoteNumber, R.string.generic_right,
                mGameID));

        sl.add(new HeaderSetting(mContext, R.string.guitar_whammy, 0));
        sl.add(new InputBindingSetting(mContext, Settings.FILE_DOLPHIN, Settings.SECTION_BINDINGS,
                SettingsFile.KEY_WIIBIND_GUITAR_WHAMMY_BAR + wiimoteNumber, R.string.generic_right,
                mGameID));
        break;
      case 4: // Drums
        sl.add(new HeaderSetting(mContext, R.string.drums_pads, 0));
        sl.add(new InputBindingSetting(mContext, Settings.FILE_DOLPHIN, Settings.SECTION_BINDINGS,
                SettingsFile.KEY_WIIBIND_DRUMS_PAD_RED + wiimoteNumber, R.string.generic_red,
                mGameID));
        sl.add(new InputBindingSetting(mContext, Settings.FILE_DOLPHIN, Settings.SECTION_BINDINGS,
                SettingsFile.KEY_WIIBIND_DRUMS_PAD_YELLOW + wiimoteNumber, R.string.generic_yellow,
                mGameID));
        sl.add(new InputBindingSetting(mContext, Settings.FILE_DOLPHIN, Settings.SECTION_BINDINGS,
                SettingsFile.KEY_WIIBIND_DRUMS_PAD_BLUE + wiimoteNumber, R.string.generic_blue,
                mGameID));
        sl.add(new InputBindingSetting(mContext, Settings.FILE_DOLPHIN, Settings.SECTION_BINDINGS,
                SettingsFile.KEY_WIIBIND_DRUMS_PAD_GREEN + wiimoteNumber, R.string.generic_green,
                mGameID));
        sl.add(new InputBindingSetting(mContext, Settings.FILE_DOLPHIN, Settings.SECTION_BINDINGS,
                SettingsFile.KEY_WIIBIND_DRUMS_PAD_ORANGE + wiimoteNumber, R.string.generic_orange,
                mGameID));
        sl.add(new InputBindingSetting(mContext, Settings.FILE_DOLPHIN, Settings.SECTION_BINDINGS,
                SettingsFile.KEY_WIIBIND_DRUMS_PAD_BASS + wiimoteNumber, R.string.drums_pad_bass,
                mGameID));

        sl.add(new HeaderSetting(mContext, R.string.generic_stick, 0));
        sl.add(new InputBindingSetting(mContext, Settings.FILE_DOLPHIN, Settings.SECTION_BINDINGS,
                SettingsFile.KEY_WIIBIND_DRUMS_STICK_UP + wiimoteNumber, R.string.generic_up,
                mGameID));
        sl.add(new InputBindingSetting(mContext, Settings.FILE_DOLPHIN, Settings.SECTION_BINDINGS,
                SettingsFile.KEY_WIIBIND_DRUMS_STICK_DOWN + wiimoteNumber, R.string.generic_down,
                mGameID));
        sl.add(new InputBindingSetting(mContext, Settings.FILE_DOLPHIN, Settings.SECTION_BINDINGS,
                SettingsFile.KEY_WIIBIND_DRUMS_STICK_LEFT + wiimoteNumber, R.string.generic_left,
                mGameID));
        sl.add(new InputBindingSetting(mContext, Settings.FILE_DOLPHIN, Settings.SECTION_BINDINGS,
                SettingsFile.KEY_WIIBIND_DRUMS_STICK_RIGHT + wiimoteNumber, R.string.generic_right,
                mGameID));

        sl.add(new HeaderSetting(mContext, R.string.generic_buttons, 0));
        sl.add(new InputBindingSetting(mContext, Settings.FILE_DOLPHIN, Settings.SECTION_BINDINGS,
                SettingsFile.KEY_WIIBIND_DRUMS_MINUS + wiimoteNumber, R.string.button_minus,
                mGameID));
        sl.add(new InputBindingSetting(mContext, Settings.FILE_DOLPHIN, Settings.SECTION_BINDINGS,
                SettingsFile.KEY_WIIBIND_DRUMS_PLUS + wiimoteNumber, R.string.button_plus,
                mGameID));
        break;
      case 5: // Turntable
        sl.add(new HeaderSetting(mContext, R.string.generic_buttons, 0));
        sl.add(new InputBindingSetting(mContext, Settings.FILE_DOLPHIN, Settings.SECTION_BINDINGS,
                SettingsFile.KEY_WIIBIND_TURNTABLE_GREEN_LEFT + wiimoteNumber,
                R.string.turntable_button_green_left, mGameID));
        sl.add(new InputBindingSetting(mContext, Settings.FILE_DOLPHIN, Settings.SECTION_BINDINGS,
                SettingsFile.KEY_WIIBIND_TURNTABLE_RED_LEFT + wiimoteNumber,
                R.string.turntable_button_red_left, mGameID));
        sl.add(new InputBindingSetting(mContext, Settings.FILE_DOLPHIN, Settings.SECTION_BINDINGS,
                SettingsFile.KEY_WIIBIND_TURNTABLE_BLUE_LEFT + wiimoteNumber,
                R.string.turntable_button_blue_left, mGameID));
        sl.add(new InputBindingSetting(mContext, Settings.FILE_DOLPHIN, Settings.SECTION_BINDINGS,
                SettingsFile.KEY_WIIBIND_TURNTABLE_GREEN_RIGHT + wiimoteNumber,
                R.string.turntable_button_green_right, mGameID));
        sl.add(new InputBindingSetting(mContext, Settings.FILE_DOLPHIN, Settings.SECTION_BINDINGS,
                SettingsFile.KEY_WIIBIND_TURNTABLE_RED_RIGHT + wiimoteNumber,
                R.string.turntable_button_red_right, mGameID));
        sl.add(new InputBindingSetting(mContext, Settings.FILE_DOLPHIN, Settings.SECTION_BINDINGS,
                SettingsFile.KEY_WIIBIND_TURNTABLE_BLUE_RIGHT + wiimoteNumber,
                R.string.turntable_button_blue_right, mGameID));
        sl.add(new InputBindingSetting(mContext, Settings.FILE_DOLPHIN, Settings.SECTION_BINDINGS,
                SettingsFile.KEY_WIIBIND_TURNTABLE_MINUS + wiimoteNumber,
                R.string.button_minus, mGameID));
        sl.add(new InputBindingSetting(mContext, Settings.FILE_DOLPHIN, Settings.SECTION_BINDINGS,
                SettingsFile.KEY_WIIBIND_TURNTABLE_PLUS + wiimoteNumber,
                R.string.button_plus, mGameID));
        sl.add(new InputBindingSetting(mContext, Settings.FILE_DOLPHIN, Settings.SECTION_BINDINGS,
                SettingsFile.KEY_WIIBIND_TURNTABLE_EUPHORIA + wiimoteNumber,
                R.string.turntable_button_euphoria, mGameID));

        sl.add(new HeaderSetting(mContext, R.string.turntable_table_left, 0));
        sl.add(new InputBindingSetting(mContext, Settings.FILE_DOLPHIN, Settings.SECTION_BINDINGS,
                SettingsFile.KEY_WIIBIND_TURNTABLE_LEFT_LEFT + wiimoteNumber, R.string.generic_left,
                mGameID));
        sl.add(new InputBindingSetting(mContext, Settings.FILE_DOLPHIN, Settings.SECTION_BINDINGS,
                SettingsFile.KEY_WIIBIND_TURNTABLE_LEFT_RIGHT + wiimoteNumber,
                R.string.generic_right, mGameID));

        sl.add(new HeaderSetting(mContext, R.string.turntable_table_right, 0));
        sl.add(new InputBindingSetting(mContext, Settings.FILE_DOLPHIN, Settings.SECTION_BINDINGS,
                SettingsFile.KEY_WIIBIND_TURNTABLE_RIGHT_LEFT + wiimoteNumber,
                R.string.generic_left, mGameID));
        sl.add(new InputBindingSetting(mContext, Settings.FILE_DOLPHIN, Settings.SECTION_BINDINGS,
                SettingsFile.KEY_WIIBIND_TURNTABLE_RIGHT_RIGHT + wiimoteNumber,
                R.string.generic_right, mGameID));

        sl.add(new HeaderSetting(mContext, R.string.generic_stick, 0));
        sl.add(new InputBindingSetting(mContext, Settings.FILE_DOLPHIN, Settings.SECTION_BINDINGS,
                SettingsFile.KEY_WIIBIND_TURNTABLE_STICK_UP + wiimoteNumber, R.string.generic_up,
                mGameID));
        sl.add(new InputBindingSetting(mContext, Settings.FILE_DOLPHIN, Settings.SECTION_BINDINGS,
                SettingsFile.KEY_WIIBIND_TURNTABLE_STICK_DOWN + wiimoteNumber,
                R.string.generic_down, mGameID));
        sl.add(new InputBindingSetting(mContext, Settings.FILE_DOLPHIN, Settings.SECTION_BINDINGS,
                SettingsFile.KEY_WIIBIND_TURNTABLE_STICK_LEFT + wiimoteNumber,
                R.string.generic_left, mGameID));
        sl.add(new InputBindingSetting(mContext, Settings.FILE_DOLPHIN, Settings.SECTION_BINDINGS,
                SettingsFile.KEY_WIIBIND_TURNTABLE_STICK_RIGHT + wiimoteNumber,
                R.string.generic_right, mGameID));

        sl.add(new HeaderSetting(mContext, R.string.turntable_effect, 0));
        sl.add(new InputBindingSetting(mContext, Settings.FILE_DOLPHIN, Settings.SECTION_BINDINGS,
                SettingsFile.KEY_WIIBIND_TURNTABLE_EFFECT_DIAL + wiimoteNumber,
                R.string.turntable_effect_dial, mGameID));

        sl.add(new HeaderSetting(mContext, R.string.turntable_crossfade, 0));
        sl.add(new InputBindingSetting(mContext, Settings.FILE_DOLPHIN, Settings.SECTION_BINDINGS,
                SettingsFile.KEY_WIIBIND_TURNTABLE_CROSSFADE_LEFT + wiimoteNumber,
                R.string.generic_left, mGameID));
        sl.add(new InputBindingSetting(mContext, Settings.FILE_DOLPHIN, Settings.SECTION_BINDINGS,
                SettingsFile.KEY_WIIBIND_TURNTABLE_CROSSFADE_RIGHT + wiimoteNumber,
                R.string.generic_right, mGameID));
        break;
    }
  }

  private static int getLogVerbosityEntries()
  {
    // Value obtained from LOG_LEVELS in Common/Logging/Log.h
    if (NativeLibrary.GetMaxLogLevel() == 5)
    {
      return R.array.logVerbosityEntriesMaxLevelDebug;
    }
    else
    {
      return R.array.logVerbosityEntriesMaxLevelInfo;
    }
  }

  private static int getLogVerbosityValues()
  {
    // Value obtained from LOG_LEVELS in Common/Logging/Log.h
    if (NativeLibrary.GetMaxLogLevel() == 5)
    {
      return R.array.logVerbosityValuesMaxLevelDebug;
    }
    else
    {
      return R.array.logVerbosityValuesMaxLevelInfo;
    }
  }

  public void setAllLogTypes(boolean value)
  {
    Settings settings = mView.getSettings();

    for (Map.Entry<String, String> entry : LOG_TYPE_NAMES.entrySet())
    {
      new AdHocBooleanSetting(Settings.FILE_LOGGER, Settings.SECTION_LOGGER_LOGS, entry.getKey(),
              false).setBoolean(settings, value);
    }

    mView.getAdapter().notifyAllSettingsChanged();
  }
}<|MERGE_RESOLUTION|>--- conflicted
+++ resolved
@@ -247,30 +247,18 @@
 
   private void addConfigSettings(ArrayList<SettingsItem> sl)
   {
-<<<<<<< HEAD
-    sl.add(new HeaderSetting(R.string.setting_clear_info, 0));
-    sl.add(new SubmenuSetting(R.string.general_submenu, MenuTag.CONFIG_GENERAL));
-    sl.add(new SubmenuSetting(R.string.graphics_general, MenuTag.GRAPHICS));
-    sl.add(new SubmenuSetting(R.string.interface_submenu, MenuTag.CONFIG_INTERFACE));
-    sl.add(new SubmenuSetting(R.string.audio_submenu, MenuTag.CONFIG_AUDIO));
-    sl.add(new SubmenuSetting(R.string.paths_submenu, MenuTag.CONFIG_PATHS));
-    sl.add(new SubmenuSetting(R.string.gamecube_submenu, MenuTag.CONFIG_GAME_CUBE));
-    sl.add(new SubmenuSetting(R.string.wii_submenu, MenuTag.CONFIG_WII));
-    sl.add(new SubmenuSetting(R.string.log_submenu, MenuTag.CONFIG_LOG));
-    sl.add(new SubmenuSetting(R.string.debug_submenu, MenuTag.DEBUG));
-    sl.add(new HeaderSetting(R.string.gametdb_thanks,0));
-    sl.add(new HeaderSetting(R.string.dev_thanks,0));
-=======
+    sl.add(new HeaderSetting(mContext, R.string.setting_clear_info, 0));
     sl.add(new SubmenuSetting(mContext, R.string.general_submenu, MenuTag.CONFIG_GENERAL));
+    sl.add(new SubmenuSetting(mContext, R.string.graphics_general, MenuTag.GRAPHICS));
     sl.add(new SubmenuSetting(mContext, R.string.interface_submenu, MenuTag.CONFIG_INTERFACE));
     sl.add(new SubmenuSetting(mContext, R.string.audio_submenu, MenuTag.CONFIG_AUDIO));
     sl.add(new SubmenuSetting(mContext, R.string.paths_submenu, MenuTag.CONFIG_PATHS));
     sl.add(new SubmenuSetting(mContext, R.string.gamecube_submenu, MenuTag.CONFIG_GAME_CUBE));
     sl.add(new SubmenuSetting(mContext, R.string.wii_submenu, MenuTag.CONFIG_WII));
-    sl.add(new SubmenuSetting(mContext, R.string.advanced_submenu, MenuTag.CONFIG_ADVANCED));
     sl.add(new SubmenuSetting(mContext, R.string.log_submenu, MenuTag.CONFIG_LOG));
     sl.add(new SubmenuSetting(mContext, R.string.debug_submenu, MenuTag.DEBUG));
->>>>>>> 37d05594
+    sl.add(new HeaderSetting(mContext, R.string.gametdb_thanks,0));
+    sl.add(new HeaderSetting(mContext, R.string.dev_thanks,0));
   }
 
   private void addGeneralSettings(ArrayList<SettingsItem> sl)
@@ -279,26 +267,14 @@
             R.string.dual_core_description));
     sl.add(new CheckBoxSetting(mContext, BooleanSetting.MAIN_OVERRIDE_REGION_SETTINGS,
             R.string.override_region_settings, 0));
-<<<<<<< HEAD
-    sl.add(new CheckBoxSetting(BooleanSetting.MAIN_AUTO_DISC_CHANGE, R.string.auto_disc_change, 0));
-    sl.add(new PercentSliderSetting(FloatSetting.MAIN_EMULATION_SPEED, R.string.speed_limit, 0, 0,
-            200, "%"));
-    sl.add(new CheckBoxSetting(BooleanSetting.MAIN_ENABLE_CHEATS,
-      R.string.enable_cheats, R.string.enable_cheats_description));
-    sl.add(new CheckBoxSetting(BooleanSetting.MAIN_ENABLE_SAVESTATES, R.string.enable_save_states,
-            R.string.enable_save_states_description));
-=======
     sl.add(new CheckBoxSetting(mContext, BooleanSetting.MAIN_AUTO_DISC_CHANGE,
             R.string.auto_disc_change, 0));
     sl.add(new PercentSliderSetting(mContext, FloatSetting.MAIN_EMULATION_SPEED,
             R.string.speed_limit, 0, 0, 200, "%"));
-    sl.add(new CheckBoxSetting(mContext, BooleanSetting.MAIN_ANALYTICS_ENABLED, R.string.analytics,
-            0));
-    sl.add(new RunRunnable(mContext, R.string.analytics_new_id, 0,
-            R.string.analytics_new_id_confirmation, 0, NativeLibrary::GenerateNewStatisticsId));
+    sl.add(new CheckBoxSetting(mContext, BooleanSetting.MAIN_ENABLE_CHEATS,
+            R.string.enable_cheats, R.string.enable_cheats_description));
     sl.add(new CheckBoxSetting(mContext, BooleanSetting.MAIN_ENABLE_SAVESTATES,
             R.string.enable_save_states, R.string.enable_save_states_description));
->>>>>>> 37d05594
   }
 
   private void addInterfaceSettings(ArrayList<SettingsItem> sl)
@@ -318,15 +294,10 @@
             R.string.panic_handlers, R.string.panic_handlers_description));
     sl.add(new CheckBoxSetting(mContext, BooleanSetting.MAIN_OSD_MESSAGES, R.string.osd_messages,
             R.string.osd_messages_description));
-<<<<<<< HEAD
-    sl.add(new CheckBoxSetting(BooleanSetting.MAIN_USE_GAME_COVERS, R.string.download_game_covers,
-            0));
-    sl.add(new CheckBoxSetting(BooleanSetting.UPDATER_CHECK_AT_STARTUP, R.string.updater_check_startup,
-            R.string.updater_check_startup_description));
-=======
     sl.add(new CheckBoxSetting(mContext, BooleanSetting.MAIN_USE_GAME_COVERS,
             R.string.download_game_covers, 0));
->>>>>>> 37d05594
+    sl.add(new CheckBoxSetting(mContext, BooleanSetting.UPDATER_CHECK_AT_STARTUP, R.string.updater_check_startup,
+            R.string.updater_check_startup_description));
   }
 
   private void addAudioSettings(ArrayList<SettingsItem> sl)
@@ -565,31 +536,18 @@
       emuCoresEntries = R.array.emuCoresEntriesGeneric;
       emuCoresValues = R.array.emuCoresValuesGeneric;
     }
-<<<<<<< HEAD
-    sl.add(new HeaderSetting(R.string.advanced_submenu2, 0));
-    sl.add(new SingleChoiceSetting(IntSetting.MAIN_CPU_CORE, R.string.cpu_core, 0, emuCoresEntries,
-            emuCoresValues));
-    sl.add(new CheckBoxSetting(BooleanSetting.MAIN_SYNC_ON_SKIP_IDLE, R.string.skip_on_skip_idle,
-            R.string.skip_on_skip_idle_description));
-    sl.add(new CheckBoxSetting(BooleanSetting.MAIN_JIT_FOLLOW_BRANCH, R.string.jit_follow_branch,
-      R.string.jit_follow_branch_description));
-    sl.add(new CheckBoxSetting(BooleanSetting.MAIN_OVERCLOCK_ENABLE, R.string.overclock_enable,
-            R.string.overclock_enable_description));
-    sl.add(new PercentSliderSetting(FloatSetting.MAIN_OVERCLOCK, R.string.overclock_title,
-            R.string.overclock_title_description, 0, 400, "%"));
-    sl.add(new CheckBoxSetting(BooleanSetting.MAIN_FAST_DISC_SPEED, R.string.fast_disc_speed,
-            R.string.fast_disc_speed_description));
-=======
     sl.add(new SingleChoiceSetting(mContext, IntSetting.MAIN_CPU_CORE, R.string.cpu_core, 0,
             emuCoresEntries, emuCoresValues));
+    sl.add(new CheckBoxSetting(mContext, BooleanSetting.MAIN_SYNC_ON_SKIP_IDLE, R.string.skip_on_skip_idle,
+            R.string.skip_on_skip_idle_description));
+    sl.add(new CheckBoxSetting(mContext, BooleanSetting.MAIN_JIT_FOLLOW_BRANCH, R.string.jit_follow_branch,
+      R.string.jit_follow_branch_description));
     sl.add(new CheckBoxSetting(mContext, BooleanSetting.MAIN_OVERCLOCK_ENABLE,
             R.string.overclock_enable, R.string.overclock_enable_description));
     sl.add(new PercentSliderSetting(mContext, FloatSetting.MAIN_OVERCLOCK, R.string.overclock_title,
             R.string.overclock_title_description, 0, 400, "%"));
-    sl.add(new SingleChoiceSetting(mContext, synchronizeGpuThread, R.string.synchronize_gpu_thread,
-            R.string.synchronize_gpu_thread_description, R.array.synchronizeGpuThreadEntries,
-            R.array.synchronizeGpuThreadValues));
->>>>>>> 37d05594
+    sl.add(new CheckBoxSetting(mContext, BooleanSetting.MAIN_FAST_DISC_SPEED, R.string.fast_disc_speed,
+            R.string.fast_disc_speed_description));
   }
 
   private void addGcPadSettings(ArrayList<SettingsItem> sl)
@@ -668,16 +626,10 @@
     sl.add(new SingleChoiceSetting(mContext, IntSetting.GFX_EFB_SCALE, R.string.internal_resolution,
             R.string.internal_resolution_description, R.array.internalResolutionEntries,
             R.array.internalResolutionValues));
-<<<<<<< HEAD
-    sl.add(new SubmenuSetting(R.string.custom_textures_submenu, MenuTag.CUSTOM_TEXTURES));
-    sl.add(new SingleChoiceSetting(IntSetting.GFX_MSAA, R.string.FSAA, R.string.FSAA_description,
-            R.array.FSAAEntries, R.array.FSAAValues));
-    sl.add(new SingleChoiceSetting(IntSetting.GFX_ENHANCE_MAX_ANISOTROPY,
-=======
+    sl.add(new SubmenuSetting(mContext, R.string.custom_textures_submenu, MenuTag.CUSTOM_TEXTURES));
     sl.add(new SingleChoiceSetting(mContext, IntSetting.GFX_MSAA, R.string.FSAA,
             R.string.FSAA_description, R.array.FSAAEntries, R.array.FSAAValues));
     sl.add(new SingleChoiceSetting(mContext, IntSetting.GFX_ENHANCE_MAX_ANISOTROPY,
->>>>>>> 37d05594
             R.string.anisotropic_filtering, R.string.anisotropic_filtering_description,
             R.array.anisotropicFilteringEntries, R.array.anisotropicFilteringValues));
 
@@ -727,8 +679,7 @@
             (helper.supportsGLES3() && helper.GetVersion() >= 310 &&
                     helper.SupportsExtension("GL_ANDROID_extension_pack_es31a")))
     {
-<<<<<<< HEAD
-      sl.add(new SubmenuSetting(R.string.stereoscopy_submenu, MenuTag.STEREOSCOPY));
+      sl.add(new SubmenuSetting(mContext, R.string.stereoscopy_submenu, MenuTag.STEREOSCOPY));
     }
   }
 
@@ -738,47 +689,6 @@
       R.string.hires_textures, 0));
     sl.add(new CheckBoxSetting(BooleanSetting.GFX_CACHE_HIRES_TEXTURES,
       R.string.cache_hires_textures, R.string.cache_hires_textures_description));
-  }
-
-  private String[] getShaderList(String subDir)
-  {
-    try
-    {
-      String shadersPath =
-              DirectoryInitialization.getDolphinInternalDirectory() + "/Shaders";
-      if (!TextUtils.isEmpty(subDir))
-      {
-        shadersPath += "/" + subDir;
-      }
-
-      File file = new File(shadersPath);
-      File[] shaderFiles = file.listFiles();
-      if (shaderFiles != null)
-      {
-        String[] result = new String[shaderFiles.length + 1];
-        result[0] = mView.getActivity().getString(R.string.off);
-        for (int i = 0; i < shaderFiles.length; i++)
-        {
-          String name = shaderFiles[i].getName();
-          int extensionIndex = name.indexOf(".glsl");
-          if (extensionIndex > 0)
-          {
-            name = name.substring(0, extensionIndex);
-          }
-          result[i + 1] = name;
-        }
-
-        return result;
-      }
-    }
-    catch (Exception ex)
-    {
-      Log.debug("[Settings] Unable to find shader files");
-      // return empty list
-=======
-      sl.add(new SubmenuSetting(mContext, R.string.stereoscopy_submenu, MenuTag.STEREOSCOPY));
->>>>>>> 37d05594
-    }
   }
 
   private void addHackSettings(ArrayList<SettingsItem> sl)
@@ -790,15 +700,10 @@
             R.string.ignore_format_changes, R.string.ignore_format_changes_description));
     sl.add(new CheckBoxSetting(mContext, BooleanSetting.GFX_HACK_SKIP_EFB_COPY_TO_RAM,
             R.string.efb_copy_method, R.string.efb_copy_method_description));
-<<<<<<< HEAD
-    sl.add(new CheckBoxSetting(BooleanSetting.GFX_HACK_DEFER_EFB_COPIES, R.string.defer_efb_copies,
-            R.string.defer_efb_copies_description));
-    sl.add(new CheckBoxSetting(BooleanSetting.GFX_HACK_EFB_DEFER_INVALIDATION, R.string.defer_efb_invalidation,
-            R.string.defer_efb_invalidation_description));
-=======
     sl.add(new CheckBoxSetting(mContext, BooleanSetting.GFX_HACK_DEFER_EFB_COPIES,
             R.string.defer_efb_copies, R.string.defer_efb_copies_description));
->>>>>>> 37d05594
+    sl.add(new CheckBoxSetting(mContext, BooleanSetting.GFX_HACK_EFB_DEFER_INVALIDATION, R.string.defer_efb_invalidation,
+            R.string.defer_efb_invalidation_description));
 
     sl.add(new HeaderSetting(mContext, R.string.texture_cache, 0));
     sl.add(new SingleChoiceSetting(mContext, IntSetting.GFX_SAFE_TEXTURE_CACHE_COLOR_SAMPLES,
