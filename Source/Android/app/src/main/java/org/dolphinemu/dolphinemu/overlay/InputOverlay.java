/*
 * Copyright 2013 Dolphin Emulator Project
 * Licensed under GPLv2+
 * Refer to the license.txt file included.
 */

package org.dolphinemu.dolphinemu.overlay;

import android.app.Activity;
import android.content.Context;
import android.content.SharedPreferences;
import android.content.res.Configuration;
import android.content.res.Resources;
import android.graphics.Bitmap;
import android.graphics.BitmapFactory;
import android.graphics.Canvas;
import android.graphics.Rect;
import android.graphics.drawable.Drawable;
import android.preference.PreferenceManager;
import android.util.AttributeSet;
import android.util.DisplayMetrics;
import android.view.Display;
import android.view.MotionEvent;
import android.view.SurfaceView;
import android.view.View;
import android.view.View.OnTouchListener;
import android.widget.Toast;

import org.dolphinemu.dolphinemu.NativeLibrary;
import org.dolphinemu.dolphinemu.NativeLibrary.ButtonState;
import org.dolphinemu.dolphinemu.NativeLibrary.ButtonType;
import org.dolphinemu.dolphinemu.R;
import org.dolphinemu.dolphinemu.features.settings.model.BooleanSetting;
import org.dolphinemu.dolphinemu.features.settings.model.IntSetting;
import org.dolphinemu.dolphinemu.features.settings.model.Settings;
import org.dolphinemu.dolphinemu.features.settings.utils.SettingsFile;
import org.dolphinemu.dolphinemu.utils.IniFile;

import java.util.ArrayList;
import java.util.HashSet;
import java.util.Set;

/**
 * Draws the interactive input overlay on top of the
 * {@link SurfaceView} that is rendering emulation.
 */
public final class InputOverlay extends SurfaceView implements OnTouchListener
{
  public static final int OVERLAY_GAMECUBE = 0;
  public static final int OVERLAY_WIIMOTE = 1;
  public static final int OVERLAY_WIIMOTE_SIDEWAYS = 2;
  public static final int OVERLAY_WIIMOTE_NUNCHUK = 3;
  public static final int OVERLAY_WIIMOTE_CLASSIC = 4;
  public static final int OVERLAY_NONE = 5;

  private static final int DISABLED_GAMECUBE_CONTROLLER = 0;
  private static final int EMULATED_GAMECUBE_CONTROLLER = 6;
  private static final int GAMECUBE_ADAPTER = 12;

  private final Set<InputOverlayDrawableButton> overlayButtons = new HashSet<>();
  private final Set<InputOverlayDrawableDpad> overlayDpads = new HashSet<>();
  private final Set<InputOverlayDrawableJoystick> overlayJoysticks = new HashSet<>();
  private InputOverlayPointer overlayPointer = null;

  private Rect mSurfacePosition = null;

  private boolean mIsFirstRun = true;
  private boolean mIsInEditMode = false;
  private InputOverlayDrawableButton mButtonBeingConfigured;
  private InputOverlayDrawableDpad mDpadBeingConfigured;
  private InputOverlayDrawableJoystick mJoystickBeingConfigured;

  private final SharedPreferences mPreferences;

  // Buttons that have special positions in Wiimote only
  private static final ArrayList<Integer> WIIMOTE_H_BUTTONS = new ArrayList<>();

  static
  {
    WIIMOTE_H_BUTTONS.add(ButtonType.WIIMOTE_BUTTON_A);
    WIIMOTE_H_BUTTONS.add(ButtonType.WIIMOTE_BUTTON_B);
    WIIMOTE_H_BUTTONS.add(ButtonType.WIIMOTE_BUTTON_1);
    WIIMOTE_H_BUTTONS.add(ButtonType.WIIMOTE_BUTTON_2);
  }

  private static final ArrayList<Integer> WIIMOTE_O_BUTTONS = new ArrayList<>();

  static
  {
    WIIMOTE_O_BUTTONS.add(ButtonType.WIIMOTE_UP);
  }

  /**
   * Resizes a {@link Bitmap} by a given scale factor
   *
   * @param context The current {@link Context}
   * @param bitmap  The {@link Bitmap} to scale.
   * @param scale   The scale factor for the bitmap.
   * @return The scaled {@link Bitmap}
   */
  public static Bitmap resizeBitmap(Context context, Bitmap bitmap, float scale)
  {
    // Determine the button size based on the smaller screen dimension.
    // This makes sure the buttons are the same size in both portrait and landscape.
    DisplayMetrics dm = context.getResources().getDisplayMetrics();
    int minDimension = Math.min(dm.widthPixels, dm.heightPixels);

    return Bitmap.createScaledBitmap(bitmap,
            (int) (minDimension * scale),
            (int) (minDimension * scale),
            true);
  }

  /**
   * Constructor
   *
   * @param context The current {@link Context}.
   * @param attrs   {@link AttributeSet} for parsing XML attributes.
   */
  public InputOverlay(Context context, AttributeSet attrs)
  {
    super(context, attrs);

    mPreferences = PreferenceManager.getDefaultSharedPreferences(getContext());
    if (!mPreferences.getBoolean("OverlayInitV3", false))
      defaultOverlay();

    // Load the controls if we can. If not, EmulationActivity has to do it later.
    if (NativeLibrary.IsGameMetadataValid())
      refreshControls();

    // Set the on touch listener.
    setOnTouchListener(this);

    // Force draw
    setWillNotDraw(false);

    // Request focus for the overlay so it has priority on presses.
    requestFocus();
  }

  public void setSurfacePosition(Rect rect)
  {
    mSurfacePosition = rect;
    initTouchPointer();
  }

  public void initTouchPointer()
  {
    // Check if we have all the data we need yet
    boolean aspectRatioAvailable = NativeLibrary.IsRunningAndStarted();
    if (!aspectRatioAvailable || mSurfacePosition == null)
      return;

    if (!NativeLibrary.IsEmulatingWii())
        return;

    int doubleTapButton = IntSetting.MAIN_DOUBLE_TAP_BUTTON.getIntGlobal();

    if (mPreferences.getInt("wiiController", OVERLAY_WIIMOTE_NUNCHUK) !=
            InputOverlay.OVERLAY_WIIMOTE_CLASSIC &&
            doubleTapButton == InputOverlayPointer.DOUBLE_TAP_CLASSIC_A)
    {
      doubleTapButton = InputOverlayPointer.DOUBLE_TAP_A;
    }

    overlayPointer = new InputOverlayPointer(mSurfacePosition, doubleTapButton);
  }

  @Override
  public void draw(Canvas canvas)
  {
    super.draw(canvas);

    for (InputOverlayDrawableButton button : overlayButtons)
    {
      button.draw(canvas);
    }

    for (InputOverlayDrawableDpad dpad : overlayDpads)
    {
      dpad.draw(canvas);
    }

    for (InputOverlayDrawableJoystick joystick : overlayJoysticks)
    {
      joystick.draw(canvas);
    }
  }

  @Override
  public boolean onTouch(View v, MotionEvent event)
  {
    if (isInEditMode())
    {
      return onTouchWhileEditing(event);
    }

    int pointerIndex = event.getActionIndex();
    // Tracks if any button/joystick is pressed down
    boolean pressed = false;

    for (InputOverlayDrawableButton button : overlayButtons)
    {
      // Determine the button state to apply based on the MotionEvent action flag.
      switch (event.getAction() & MotionEvent.ACTION_MASK)
      {
        case MotionEvent.ACTION_DOWN:
        case MotionEvent.ACTION_POINTER_DOWN:
          // If a pointer enters the bounds of a button, press that button.
          if (button.getBounds()
                  .contains((int) event.getX(pointerIndex), (int) event.getY(pointerIndex)))
          {
            button.setPressedState(true);
            button.setTrackId(event.getPointerId(pointerIndex));
            pressed = true;
            NativeLibrary.onGamePadEvent(NativeLibrary.TouchScreenDevice, button.getId(),
                    ButtonState.PRESSED);
          }
          break;
        case MotionEvent.ACTION_UP:
        case MotionEvent.ACTION_POINTER_UP:
          // If a pointer ends, release the button it was pressing.
          if (button.getTrackId() == event.getPointerId(pointerIndex))
          {
            button.setPressedState(false);
            NativeLibrary.onGamePadEvent(NativeLibrary.TouchScreenDevice, button.getId(),
                    ButtonState.RELEASED);
            button.setTrackId(-1);
          }
          break;
      }
    }

    for (InputOverlayDrawableDpad dpad : overlayDpads)
    {
      // Determine the button state to apply based on the MotionEvent action flag.
      switch (event.getAction() & MotionEvent.ACTION_MASK)
      {
        case MotionEvent.ACTION_DOWN:
        case MotionEvent.ACTION_POINTER_DOWN:
          // If a pointer enters the bounds of a button, press that button.
          if (dpad.getBounds()
                  .contains((int) event.getX(pointerIndex), (int) event.getY(pointerIndex)))
          {
            dpad.setTrackId(event.getPointerId(pointerIndex));
            pressed = true;
          }
        case MotionEvent.ACTION_MOVE:
          if (dpad.getTrackId() == event.getPointerId(pointerIndex))
          {
            // Up, Down, Left, Right
            boolean[] dpadPressed = {false, false, false, false};

            if (dpad.getBounds().top + (dpad.getHeight() / 3) > (int) event.getY(pointerIndex))
              dpadPressed[0] = true;
            if (dpad.getBounds().bottom - (dpad.getHeight() / 3) < (int) event.getY(pointerIndex))
              dpadPressed[1] = true;
            if (dpad.getBounds().left + (dpad.getWidth() / 3) > (int) event.getX(pointerIndex))
              dpadPressed[2] = true;
            if (dpad.getBounds().right - (dpad.getWidth() / 3) < (int) event.getX(pointerIndex))
              dpadPressed[3] = true;

            // Release the buttons first, then press
            for (int i = 0; i < dpadPressed.length; i++)
            {
              if (!dpadPressed[i])
              {
                NativeLibrary.onGamePadEvent(NativeLibrary.TouchScreenDevice, dpad.getId(i),
                        ButtonState.RELEASED);
              }
            }
            // Press buttons
            for (int i = 0; i < dpadPressed.length; i++)
            {
              if (dpadPressed[i])
              {
                NativeLibrary.onGamePadEvent(NativeLibrary.TouchScreenDevice, dpad.getId(i),
                        ButtonState.PRESSED);
              }
            }
            setDpadState(dpad, dpadPressed[0], dpadPressed[1], dpadPressed[2], dpadPressed[3]);
          }
          break;
        case MotionEvent.ACTION_UP:
        case MotionEvent.ACTION_POINTER_UP:
          // If a pointer ends, release the buttons.
          if (dpad.getTrackId() == event.getPointerId(pointerIndex))
          {
            for (int i = 0; i < 4; i++)
            {
              dpad.setState(InputOverlayDrawableDpad.STATE_DEFAULT);
              NativeLibrary.onGamePadEvent(NativeLibrary.TouchScreenDevice, dpad.getId(i),
                      ButtonState.RELEASED);
            }
            dpad.setTrackId(-1);
          }
          break;
      }
    }

    for (InputOverlayDrawableJoystick joystick : overlayJoysticks)
    {
      if (joystick.TrackEvent(event))
      {
        if (joystick.getTrackId() != -1)
          pressed = true;
      }
      int[] axisIDs = joystick.getAxisIDs();
      float[] axises = joystick.getAxisValues();

      for (int i = 0; i < 4; i++)
      {
        NativeLibrary.onGamePadMoveEvent(NativeLibrary.TouchScreenDevice, axisIDs[i], axises[i]);
      }
    }

    // No button/joystick pressed, safe to move pointer
    if (!pressed && overlayPointer != null)
    {
      overlayPointer.onTouch(event);
      float[] axes = overlayPointer.getAxisValues();

      for (int i = 0; i < 4; i++)
      {
        NativeLibrary
                .onGamePadMoveEvent(NativeLibrary.TouchScreenDevice, ButtonType.WIIMOTE_IR_UP + i,
                        axes[i]);
      }
    }

    invalidate();

    return true;
  }

  public boolean onTouchWhileEditing(MotionEvent event)
  {
    int pointerIndex = event.getActionIndex();
    int fingerPositionX = (int) event.getX(pointerIndex);
    int fingerPositionY = (int) event.getY(pointerIndex);

    final SharedPreferences sPrefs = PreferenceManager.getDefaultSharedPreferences(getContext());
    int controller = sPrefs.getInt("wiiController", 3);
    String orientation =
            getResources().getConfiguration().orientation == Configuration.ORIENTATION_PORTRAIT ?
                    "-Portrait" : "";

    // Maybe combine Button and Joystick as subclasses of the same parent?
    // Or maybe create an interface like IMoveableHUDControl?

    for (InputOverlayDrawableButton button : overlayButtons)
    {
      // Determine the button state to apply based on the MotionEvent action flag.
      switch (event.getAction() & MotionEvent.ACTION_MASK)
      {
        case MotionEvent.ACTION_DOWN:
        case MotionEvent.ACTION_POINTER_DOWN:
          // If no button is being moved now, remember the currently touched button to move.
          if (mButtonBeingConfigured == null &&
                  button.getBounds().contains(fingerPositionX, fingerPositionY))
          {
            mButtonBeingConfigured = button;
            mButtonBeingConfigured.onConfigureTouch(event);
          }
          break;
        case MotionEvent.ACTION_MOVE:
          if (mButtonBeingConfigured != null)
          {
            mButtonBeingConfigured.onConfigureTouch(event);
            invalidate();
            return true;
          }
          break;

        case MotionEvent.ACTION_UP:
        case MotionEvent.ACTION_POINTER_UP:
          if (mButtonBeingConfigured == button)
          {
            // Persist button position by saving new place.
            saveControlPosition(mButtonBeingConfigured.getId(),
                    mButtonBeingConfigured.getBounds().left,
                    mButtonBeingConfigured.getBounds().top, controller, orientation);
            mButtonBeingConfigured = null;
          }
          break;
      }
    }

    for (InputOverlayDrawableDpad dpad : overlayDpads)
    {
      // Determine the button state to apply based on the MotionEvent action flag.
      switch (event.getAction() & MotionEvent.ACTION_MASK)
      {
        case MotionEvent.ACTION_DOWN:
        case MotionEvent.ACTION_POINTER_DOWN:
          // If no button is being moved now, remember the currently touched button to move.
          if (mButtonBeingConfigured == null &&
                  dpad.getBounds().contains(fingerPositionX, fingerPositionY))
          {
            mDpadBeingConfigured = dpad;
            mDpadBeingConfigured.onConfigureTouch(event);
          }
          break;
        case MotionEvent.ACTION_MOVE:
          if (mDpadBeingConfigured != null)
          {
            mDpadBeingConfigured.onConfigureTouch(event);
            invalidate();
            return true;
          }
          break;

        case MotionEvent.ACTION_UP:
        case MotionEvent.ACTION_POINTER_UP:
          if (mDpadBeingConfigured == dpad)
          {
            // Persist button position by saving new place.
            saveControlPosition(mDpadBeingConfigured.getId(0),
                    mDpadBeingConfigured.getBounds().left, mDpadBeingConfigured.getBounds().top,
                    controller, orientation);
            mDpadBeingConfigured = null;
          }
          break;
      }
    }

    for (InputOverlayDrawableJoystick joystick : overlayJoysticks)
    {
      switch (event.getAction())
      {
        case MotionEvent.ACTION_DOWN:
        case MotionEvent.ACTION_POINTER_DOWN:
          if (mJoystickBeingConfigured == null &&
                  joystick.getBounds().contains(fingerPositionX, fingerPositionY))
          {
            mJoystickBeingConfigured = joystick;
            mJoystickBeingConfigured.onConfigureTouch(event);
          }
          break;
        case MotionEvent.ACTION_MOVE:
          if (mJoystickBeingConfigured != null)
          {
            mJoystickBeingConfigured.onConfigureTouch(event);
            invalidate();
          }
          break;
        case MotionEvent.ACTION_UP:
        case MotionEvent.ACTION_POINTER_UP:
          if (mJoystickBeingConfigured != null)
          {
            saveControlPosition(mJoystickBeingConfigured.getId(),
                    mJoystickBeingConfigured.getBounds().left,
                    mJoystickBeingConfigured.getBounds().top, controller, orientation);
            mJoystickBeingConfigured = null;
          }
          break;
      }
    }

    return true;
  }

  private void setDpadState(InputOverlayDrawableDpad dpad, boolean up, boolean down, boolean left,
          boolean right)
  {
    if (up)
    {
      if (left)
        dpad.setState(InputOverlayDrawableDpad.STATE_PRESSED_UP_LEFT);
      else if (right)
        dpad.setState(InputOverlayDrawableDpad.STATE_PRESSED_UP_RIGHT);
      else
        dpad.setState(InputOverlayDrawableDpad.STATE_PRESSED_UP);
    }
    else if (down)
    {
      if (left)
        dpad.setState(InputOverlayDrawableDpad.STATE_PRESSED_DOWN_LEFT);
      else if (right)
        dpad.setState(InputOverlayDrawableDpad.STATE_PRESSED_DOWN_RIGHT);
      else
        dpad.setState(InputOverlayDrawableDpad.STATE_PRESSED_DOWN);
    }
    else if (left)
    {
      dpad.setState(InputOverlayDrawableDpad.STATE_PRESSED_LEFT);
    }
    else if (right)
    {
      dpad.setState(InputOverlayDrawableDpad.STATE_PRESSED_RIGHT);
    }
  }

  private void addGameCubeOverlayControls(String orientation)
  {
    if (BooleanSetting.MAIN_BUTTON_TOGGLE_GC_0.getBooleanGlobal())
    {
      overlayButtons.add(initializeOverlayButton(getContext(), R.drawable.gcpad_a,
              R.drawable.gcpad_a_pressed, ButtonType.BUTTON_A, orientation));
    }
    if (BooleanSetting.MAIN_BUTTON_TOGGLE_GC_1.getBooleanGlobal())
    {
      overlayButtons.add(initializeOverlayButton(getContext(), R.drawable.gcpad_b,
              R.drawable.gcpad_b_pressed, ButtonType.BUTTON_B, orientation));
    }
    if (BooleanSetting.MAIN_BUTTON_TOGGLE_GC_2.getBooleanGlobal())
    {
      overlayButtons.add(initializeOverlayButton(getContext(), R.drawable.gcpad_x,
              R.drawable.gcpad_x_pressed, ButtonType.BUTTON_X, orientation));
    }
    if (BooleanSetting.MAIN_BUTTON_TOGGLE_GC_3.getBooleanGlobal())
    {
      overlayButtons.add(initializeOverlayButton(getContext(), R.drawable.gcpad_y,
              R.drawable.gcpad_y_pressed, ButtonType.BUTTON_Y, orientation));
    }
    if (BooleanSetting.MAIN_BUTTON_TOGGLE_GC_4.getBooleanGlobal())
    {
      overlayButtons.add(initializeOverlayButton(getContext(), R.drawable.gcpad_z,
              R.drawable.gcpad_z_pressed, ButtonType.BUTTON_Z, orientation));
    }
    if (BooleanSetting.MAIN_BUTTON_TOGGLE_GC_5.getBooleanGlobal())
    {
      overlayButtons.add(initializeOverlayButton(getContext(), R.drawable.gcpad_start,
              R.drawable.gcpad_start_pressed, ButtonType.BUTTON_START, orientation));
    }
    if (BooleanSetting.MAIN_BUTTON_TOGGLE_GC_6.getBooleanGlobal())
    {
      overlayButtons.add(initializeOverlayButton(getContext(), R.drawable.gcpad_l,
              R.drawable.gcpad_l_pressed, ButtonType.TRIGGER_L, orientation));
    }
    if (BooleanSetting.MAIN_BUTTON_TOGGLE_GC_7.getBooleanGlobal())
    {
      overlayButtons.add(initializeOverlayButton(getContext(), R.drawable.gcpad_r,
              R.drawable.gcpad_r_pressed, ButtonType.TRIGGER_R, orientation));
    }
    if (BooleanSetting.MAIN_BUTTON_TOGGLE_GC_8.getBooleanGlobal())
    {
      overlayDpads.add(initializeOverlayDpad(getContext(), R.drawable.gcwii_dpad,
              R.drawable.gcwii_dpad_pressed_one_direction,
              R.drawable.gcwii_dpad_pressed_two_directions,
              ButtonType.BUTTON_UP, ButtonType.BUTTON_DOWN,
              ButtonType.BUTTON_LEFT, ButtonType.BUTTON_RIGHT, orientation));
    }
    if (BooleanSetting.MAIN_BUTTON_TOGGLE_GC_9.getBooleanGlobal())
    {
      overlayJoysticks.add(initializeOverlayJoystick(getContext(), R.drawable.gcwii_joystick_range,
              R.drawable.gcwii_joystick, R.drawable.gcwii_joystick_pressed, ButtonType.STICK_MAIN,
              orientation));
    }
    if (BooleanSetting.MAIN_BUTTON_TOGGLE_GC_10.getBooleanGlobal())
    {
      overlayJoysticks.add(initializeOverlayJoystick(getContext(), R.drawable.gcwii_joystick_range,
              R.drawable.gcpad_c, R.drawable.gcpad_c_pressed, ButtonType.STICK_C, orientation));
    }
  }

  private void addWiimoteOverlayControls(String orientation)
  {
    if (BooleanSetting.MAIN_BUTTON_TOGGLE_WII_0.getBooleanGlobal())
    {
      overlayButtons.add(initializeOverlayButton(getContext(), R.drawable.wiimote_a,
              R.drawable.wiimote_a_pressed, ButtonType.WIIMOTE_BUTTON_A, orientation));
    }
    if (BooleanSetting.MAIN_BUTTON_TOGGLE_WII_1.getBooleanGlobal())
    {
      overlayButtons.add(initializeOverlayButton(getContext(), R.drawable.wiimote_b,
              R.drawable.wiimote_b_pressed, ButtonType.WIIMOTE_BUTTON_B, orientation));
    }
    if (BooleanSetting.MAIN_BUTTON_TOGGLE_WII_2.getBooleanGlobal())
    {
      overlayButtons.add(initializeOverlayButton(getContext(), R.drawable.wiimote_one,
              R.drawable.wiimote_one_pressed, ButtonType.WIIMOTE_BUTTON_1, orientation));
    }
    if (BooleanSetting.MAIN_BUTTON_TOGGLE_WII_3.getBooleanGlobal())
    {
      overlayButtons.add(initializeOverlayButton(getContext(), R.drawable.wiimote_two,
              R.drawable.wiimote_two_pressed, ButtonType.WIIMOTE_BUTTON_2, orientation));
    }
    if (BooleanSetting.MAIN_BUTTON_TOGGLE_WII_4.getBooleanGlobal())
    {
      overlayButtons.add(initializeOverlayButton(getContext(), R.drawable.wiimote_plus,
              R.drawable.wiimote_plus_pressed, ButtonType.WIIMOTE_BUTTON_PLUS, orientation));
    }
    if (BooleanSetting.MAIN_BUTTON_TOGGLE_WII_5.getBooleanGlobal())
    {
      overlayButtons.add(initializeOverlayButton(getContext(), R.drawable.wiimote_minus,
              R.drawable.wiimote_minus_pressed, ButtonType.WIIMOTE_BUTTON_MINUS, orientation));
    }
    if (BooleanSetting.MAIN_BUTTON_TOGGLE_WII_6.getBooleanGlobal())
    {
      overlayButtons.add(initializeOverlayButton(getContext(), R.drawable.wiimote_home,
              R.drawable.wiimote_home_pressed, ButtonType.WIIMOTE_BUTTON_HOME, orientation));
    }
    if (BooleanSetting.MAIN_BUTTON_TOGGLE_WII_7.getBooleanGlobal())
    {
      overlayDpads.add(initializeOverlayDpad(getContext(), R.drawable.gcwii_dpad,
              R.drawable.gcwii_dpad_pressed_one_direction,
              R.drawable.gcwii_dpad_pressed_two_directions,
              ButtonType.WIIMOTE_UP, ButtonType.WIIMOTE_DOWN,
              ButtonType.WIIMOTE_LEFT, ButtonType.WIIMOTE_RIGHT, orientation));
    }
  }

  private void addNunchukOverlayControls(String orientation)
  {
    if (BooleanSetting.MAIN_BUTTON_TOGGLE_WII_8.getBooleanGlobal())
    {
      overlayButtons.add(initializeOverlayButton(getContext(), R.drawable.nunchuk_c,
              R.drawable.nunchuk_c_pressed, ButtonType.NUNCHUK_BUTTON_C, orientation));
    }
    if (BooleanSetting.MAIN_BUTTON_TOGGLE_WII_9.getBooleanGlobal())
    {
      overlayButtons.add(initializeOverlayButton(getContext(), R.drawable.nunchuk_z,
              R.drawable.nunchuk_z_pressed, ButtonType.NUNCHUK_BUTTON_Z, orientation));
    }
    if (BooleanSetting.MAIN_BUTTON_TOGGLE_WII_10.getBooleanGlobal())
    {
      overlayJoysticks.add(initializeOverlayJoystick(getContext(), R.drawable.gcwii_joystick_range,
              R.drawable.gcwii_joystick, R.drawable.gcwii_joystick_pressed,
              ButtonType.NUNCHUK_STICK, orientation));
    }
  }

  private void addClassicOverlayControls(String orientation)
  {
    if (BooleanSetting.MAIN_BUTTON_TOGGLE_CLASSIC_0.getBooleanGlobal())
    {
      overlayButtons.add(initializeOverlayButton(getContext(), R.drawable.classic_a,
              R.drawable.classic_a_pressed, ButtonType.CLASSIC_BUTTON_A, orientation));
    }
    if (BooleanSetting.MAIN_BUTTON_TOGGLE_CLASSIC_1.getBooleanGlobal())
    {
      overlayButtons.add(initializeOverlayButton(getContext(), R.drawable.classic_b,
              R.drawable.classic_b_pressed, ButtonType.CLASSIC_BUTTON_B, orientation));
    }
    if (BooleanSetting.MAIN_BUTTON_TOGGLE_CLASSIC_2.getBooleanGlobal())
    {
      overlayButtons.add(initializeOverlayButton(getContext(), R.drawable.classic_x,
              R.drawable.classic_x_pressed, ButtonType.CLASSIC_BUTTON_X, orientation));
    }
    if (BooleanSetting.MAIN_BUTTON_TOGGLE_CLASSIC_3.getBooleanGlobal())
    {
      overlayButtons.add(initializeOverlayButton(getContext(), R.drawable.classic_y,
              R.drawable.classic_y_pressed, ButtonType.CLASSIC_BUTTON_Y, orientation));
    }
    if (BooleanSetting.MAIN_BUTTON_TOGGLE_CLASSIC_4.getBooleanGlobal())
    {
      overlayButtons.add(initializeOverlayButton(getContext(), R.drawable.wiimote_plus,
              R.drawable.wiimote_plus_pressed, ButtonType.CLASSIC_BUTTON_PLUS, orientation));
    }
    if (BooleanSetting.MAIN_BUTTON_TOGGLE_CLASSIC_5.getBooleanGlobal())
    {
      overlayButtons.add(initializeOverlayButton(getContext(), R.drawable.wiimote_minus,
              R.drawable.wiimote_minus_pressed, ButtonType.CLASSIC_BUTTON_MINUS, orientation));
    }
    if (BooleanSetting.MAIN_BUTTON_TOGGLE_CLASSIC_6.getBooleanGlobal())
    {
      overlayButtons.add(initializeOverlayButton(getContext(), R.drawable.wiimote_home,
              R.drawable.wiimote_home_pressed, ButtonType.CLASSIC_BUTTON_HOME, orientation));
    }
    if (BooleanSetting.MAIN_BUTTON_TOGGLE_CLASSIC_7.getBooleanGlobal())
    {
      overlayButtons.add(initializeOverlayButton(getContext(), R.drawable.classic_l,
              R.drawable.classic_l_pressed, ButtonType.CLASSIC_TRIGGER_L, orientation));
    }
    if (BooleanSetting.MAIN_BUTTON_TOGGLE_CLASSIC_8.getBooleanGlobal())
    {
      overlayButtons.add(initializeOverlayButton(getContext(), R.drawable.classic_r,
              R.drawable.classic_r_pressed, ButtonType.CLASSIC_TRIGGER_R, orientation));
    }
    if (BooleanSetting.MAIN_BUTTON_TOGGLE_CLASSIC_9.getBooleanGlobal())
    {
      overlayButtons.add(initializeOverlayButton(getContext(), R.drawable.classic_zl,
              R.drawable.classic_zl_pressed, ButtonType.CLASSIC_BUTTON_ZL, orientation));
    }
    if (BooleanSetting.MAIN_BUTTON_TOGGLE_CLASSIC_10.getBooleanGlobal())
    {
      overlayButtons.add(initializeOverlayButton(getContext(), R.drawable.classic_zr,
              R.drawable.classic_zr_pressed, ButtonType.CLASSIC_BUTTON_ZR, orientation));
    }
    if (BooleanSetting.MAIN_BUTTON_TOGGLE_CLASSIC_11.getBooleanGlobal())
    {
      overlayDpads.add(initializeOverlayDpad(getContext(), R.drawable.gcwii_dpad,
              R.drawable.gcwii_dpad_pressed_one_direction,
              R.drawable.gcwii_dpad_pressed_two_directions,
              ButtonType.CLASSIC_DPAD_UP, ButtonType.CLASSIC_DPAD_DOWN,
              ButtonType.CLASSIC_DPAD_LEFT, ButtonType.CLASSIC_DPAD_RIGHT, orientation));
    }
    if (BooleanSetting.MAIN_BUTTON_TOGGLE_CLASSIC_12.getBooleanGlobal())
    {
      overlayJoysticks.add(initializeOverlayJoystick(getContext(), R.drawable.gcwii_joystick_range,
              R.drawable.gcwii_joystick, R.drawable.gcwii_joystick_pressed,
              ButtonType.CLASSIC_STICK_LEFT, orientation));
    }
    if (BooleanSetting.MAIN_BUTTON_TOGGLE_CLASSIC_13.getBooleanGlobal())
    {
      overlayJoysticks.add(initializeOverlayJoystick(getContext(), R.drawable.gcwii_joystick_range,
              R.drawable.gcwii_joystick, R.drawable.gcwii_joystick_pressed,
              ButtonType.CLASSIC_STICK_RIGHT, orientation));
    }
  }

  public void refreshControls()
  {
    // Remove all the overlay buttons from the HashSet.
    overlayButtons.removeAll(overlayButtons);
    overlayDpads.removeAll(overlayDpads);
    overlayJoysticks.removeAll(overlayJoysticks);

    String orientation =
            getResources().getConfiguration().orientation == Configuration.ORIENTATION_PORTRAIT ?
                    "-Portrait" : "";

    if (BooleanSetting.MAIN_SHOW_INPUT_OVERLAY.getBooleanGlobal())
    {
      // Add all the enabled overlay items back to the HashSet.
      if (!NativeLibrary.IsEmulatingWii())
      {
        IniFile dolphinIni = new IniFile(SettingsFile.getSettingsFile(Settings.FILE_DOLPHIN));

        switch (dolphinIni.getInt(Settings.SECTION_INI_CORE, SettingsFile.KEY_GCPAD_PLAYER_1,
                EMULATED_GAMECUBE_CONTROLLER))
        {
          case DISABLED_GAMECUBE_CONTROLLER:
            if (mIsFirstRun)
            {
              Toast.makeText(getContext(), R.string.disabled_gc_overlay_notice, Toast.LENGTH_SHORT)
                      .show();
            }
            break;

          case EMULATED_GAMECUBE_CONTROLLER:
            addGameCubeOverlayControls(orientation);
            break;

          case GAMECUBE_ADAPTER:
            break;
        }
      }
      else
      {
        switch (mPreferences.getInt("wiiController", 3))
        {
          case OVERLAY_GAMECUBE:
            addGameCubeOverlayControls(orientation);
            break;

          case OVERLAY_WIIMOTE:
          case OVERLAY_WIIMOTE_SIDEWAYS:
            addWiimoteOverlayControls(orientation);
            break;

          case OVERLAY_WIIMOTE_NUNCHUK:
            addWiimoteOverlayControls(orientation);
            addNunchukOverlayControls(orientation);
            break;

          case OVERLAY_WIIMOTE_CLASSIC:
            addClassicOverlayControls(orientation);
            break;

          case OVERLAY_NONE:
            break;
        }
      }
    }
    mIsFirstRun = false;
    invalidate();
  }

  public void resetButtonPlacement()
  {
    boolean isLandscape =
            getResources().getConfiguration().orientation == Configuration.ORIENTATION_LANDSCAPE;

    // Values for these come from R.array.controllersEntries
    if (!NativeLibrary.IsEmulatingWii() || mPreferences.getInt("wiiController", 3) == 0)
    {
      if (isLandscape)
        gcDefaultOverlay();
      else
        gcPortraitDefaultOverlay();
    }
    else if (mPreferences.getInt("wiiController", 3) == 4)
    {
      if (isLandscape)
        wiiClassicDefaultOverlay();
      else
        wiiClassicPortraitDefaultOverlay();
    }
    else
    {
      if (isLandscape)
      {
        wiiDefaultOverlay();
        wiiOnlyDefaultOverlay();
      }
      else
      {
        wiiPortraitDefaultOverlay();
        wiiOnlyPortraitDefaultOverlay();
      }
    }
    refreshControls();
  }

  private void saveControlPosition(int sharedPrefsId, int x, int y, int controller,
          String orientation)
  {
    final SharedPreferences sPrefs = PreferenceManager.getDefaultSharedPreferences(getContext());
    SharedPreferences.Editor sPrefsEditor = sPrefs.edit();
    sPrefsEditor.putFloat(getXKey(sharedPrefsId, controller, orientation), x);
    sPrefsEditor.putFloat(getYKey(sharedPrefsId, controller, orientation), y);
    sPrefsEditor.apply();
  }

  private static String getKey(int sharedPrefsId, int controller, String orientation, String suffix)
  {
    if (controller == 2 && WIIMOTE_H_BUTTONS.contains(sharedPrefsId))
    {
      return sharedPrefsId + "_H" + orientation + suffix;
    }
    else if (controller == 1 && WIIMOTE_O_BUTTONS.contains(sharedPrefsId))
    {
      return sharedPrefsId + "_O" + orientation + suffix;
    }
    else
    {
      return sharedPrefsId + orientation + suffix;
    }
  }

  private static String getXKey(int sharedPrefsId, int controller, String orientation)
  {
    return getKey(sharedPrefsId, controller, orientation, "-X");
  }

  private static String getYKey(int sharedPrefsId, int controller, String orientation)
  {
    return getKey(sharedPrefsId, controller, orientation, "-Y");
  }

  /**
   * Initializes an InputOverlayDrawableButton, given by resId, with all of the
   * parameters set for it to be properly shown on the InputOverlay.
   * <p>
   * This works due to the way the X and Y coordinates are stored within
   * the {@link SharedPreferences}.
   * <p>
   * In the input overlay configuration menu,
   * once a touch event begins and then ends (ie. Organizing the buttons to one's own liking for the overlay).
   * the X and Y coordinates of the button at the END of its touch event
   * (when you remove your finger/stylus from the touchscreen) are then stored
   * within a SharedPreferences instance so that those values can be retrieved here.
   * <p>
   * This has a few benefits over the conventional way of storing the values
   * (ie. within the Dolphin ini file).
   * <ul>
   * <li>No native calls</li>
   * <li>Keeps Android-only values inside the Android environment</li>
   * </ul>
   * <p>
   * Technically no modifications should need to be performed on the returned
   * InputOverlayDrawableButton. Simply add it to the HashSet of overlay items and wait
   * for Android to call the onDraw method.
   *
   * @param context      The current {@link Context}.
   * @param defaultResId The resource ID of the {@link Drawable} to get the {@link Bitmap} of (Default State).
   * @param pressedResId The resource ID of the {@link Drawable} to get the {@link Bitmap} of (Pressed State).
   * @param buttonId     Identifier for determining what type of button the initialized InputOverlayDrawableButton represents.
   * @return An {@link InputOverlayDrawableButton} with the correct drawing bounds set.
   */
  private static InputOverlayDrawableButton initializeOverlayButton(Context context,
          int defaultResId, int pressedResId, int buttonId, String orientation)
  {
    // Resources handle for fetching the initial Drawable resource.
    final Resources res = context.getResources();

    // SharedPreference to retrieve the X and Y coordinates for the InputOverlayDrawableButton.
    final SharedPreferences sPrefs = PreferenceManager.getDefaultSharedPreferences(context);
    int controller = sPrefs.getInt("wiiController", 3);

    // Decide scale based on button ID and user preference
    float scale;

    switch (buttonId)
    {
      case ButtonType.BUTTON_A:
      case ButtonType.WIIMOTE_BUTTON_B:
      case ButtonType.NUNCHUK_BUTTON_Z:
        scale = 0.2f;
        break;
      case ButtonType.BUTTON_X:
      case ButtonType.BUTTON_Y:
        scale = 0.175f;
        break;
      case ButtonType.BUTTON_Z:
      case ButtonType.TRIGGER_L:
      case ButtonType.TRIGGER_R:
        scale = 0.225f;
        break;
      case ButtonType.BUTTON_START:
        scale = 0.075f;
        break;
      case ButtonType.WIIMOTE_BUTTON_1:
      case ButtonType.WIIMOTE_BUTTON_2:
        if (controller == 2)
          scale = 0.14f;
        else
          scale = 0.0875f;
        break;
      case ButtonType.WIIMOTE_BUTTON_PLUS:
      case ButtonType.WIIMOTE_BUTTON_MINUS:
      case ButtonType.WIIMOTE_BUTTON_HOME:
      case ButtonType.CLASSIC_BUTTON_PLUS:
      case ButtonType.CLASSIC_BUTTON_MINUS:
      case ButtonType.CLASSIC_BUTTON_HOME:
        scale = 0.0625f;
        break;
      case ButtonType.CLASSIC_TRIGGER_L:
      case ButtonType.CLASSIC_TRIGGER_R:
      case ButtonType.CLASSIC_BUTTON_ZL:
      case ButtonType.CLASSIC_BUTTON_ZR:
        scale = 0.25f;
        break;
      default:
        scale = 0.125f;
        break;
    }

    scale *= (IntSetting.MAIN_CONTROL_SCALE.getIntGlobal() + 50);
    scale /= 100;

    // Initialize the InputOverlayDrawableButton.
    final Bitmap defaultStateBitmap =
            resizeBitmap(context, BitmapFactory.decodeResource(res, defaultResId), scale);
    final Bitmap pressedStateBitmap =
            resizeBitmap(context, BitmapFactory.decodeResource(res, pressedResId), scale);
    final InputOverlayDrawableButton overlayDrawable =
            new InputOverlayDrawableButton(res, defaultStateBitmap, pressedStateBitmap, buttonId);

    // The X and Y coordinates of the InputOverlayDrawableButton on the InputOverlay.
    // These were set in the input overlay configuration menu.
    int drawableX = (int) sPrefs.getFloat(getXKey(buttonId, controller, orientation), 0f);
    int drawableY = (int) sPrefs.getFloat(getYKey(buttonId, controller, orientation), 0f);

    int width = overlayDrawable.getWidth();
    int height = overlayDrawable.getHeight();

    // Now set the bounds for the InputOverlayDrawableButton.
    // This will dictate where on the screen (and the what the size) the InputOverlayDrawableButton will be.
    overlayDrawable.setBounds(drawableX, drawableY, drawableX + width, drawableY + height);

    // Need to set the image's position
    overlayDrawable.setPosition(drawableX, drawableY);
<<<<<<< HEAD
    overlayDrawable.setOpacity(((IntSetting.MAIN_CONTROL_OPACITY.getIntGlobal()) * 255) / 100);
=======
    overlayDrawable.setOpacity(IntSetting.MAIN_CONTROL_OPACITY.getIntGlobal() * 255 / 100);
>>>>>>> 906fbf6c

    return overlayDrawable;
  }

  /**
   * Initializes an {@link InputOverlayDrawableDpad}
   *
   * @param context                   The current {@link Context}.
   * @param defaultResId              The {@link Bitmap} resource ID of the default sate.
   * @param pressedOneDirectionResId  The {@link Bitmap} resource ID of the pressed sate in one direction.
   * @param pressedTwoDirectionsResId The {@link Bitmap} resource ID of the pressed sate in two directions.
   * @param buttonUp                  Identifier for the up button.
   * @param buttonDown                Identifier for the down button.
   * @param buttonLeft                Identifier for the left button.
   * @param buttonRight               Identifier for the right button.
   * @return the initialized {@link InputOverlayDrawableDpad}
   */
  private static InputOverlayDrawableDpad initializeOverlayDpad(Context context,
          int defaultResId,
          int pressedOneDirectionResId,
          int pressedTwoDirectionsResId,
          int buttonUp,
          int buttonDown,
          int buttonLeft,
          int buttonRight,
          String orientation)
  {
    // Resources handle for fetching the initial Drawable resource.
    final Resources res = context.getResources();

    // SharedPreference to retrieve the X and Y coordinates for the InputOverlayDrawableDpad.
    final SharedPreferences sPrefs = PreferenceManager.getDefaultSharedPreferences(context);
    int controller = sPrefs.getInt("wiiController", 3);

    // Decide scale based on button ID and user preference
    float scale;

    switch (buttonUp)
    {
      case ButtonType.BUTTON_UP:
        scale = 0.2375f;
        break;
      case ButtonType.CLASSIC_DPAD_UP:
        scale = 0.275f;
        break;
      default:
        if (controller == 2 || controller == 1)
          scale = 0.275f;
        else
          scale = 0.2125f;
        break;
    }

    scale *= (IntSetting.MAIN_CONTROL_SCALE.getIntGlobal() + 50);
    scale /= 100;

    // Initialize the InputOverlayDrawableDpad.
    final Bitmap defaultStateBitmap =
            resizeBitmap(context, BitmapFactory.decodeResource(res, defaultResId), scale);
    final Bitmap pressedOneDirectionStateBitmap =
            resizeBitmap(context, BitmapFactory.decodeResource(res, pressedOneDirectionResId),
                    scale);
    final Bitmap pressedTwoDirectionsStateBitmap =
            resizeBitmap(context, BitmapFactory.decodeResource(res, pressedTwoDirectionsResId),
                    scale);
    final InputOverlayDrawableDpad overlayDrawable =
            new InputOverlayDrawableDpad(res, defaultStateBitmap,
                    pressedOneDirectionStateBitmap, pressedTwoDirectionsStateBitmap,
                    buttonUp, buttonDown, buttonLeft, buttonRight);

    // The X and Y coordinates of the InputOverlayDrawableDpad on the InputOverlay.
    // These were set in the input overlay configuration menu.
    int drawableX = (int) sPrefs.getFloat(getXKey(buttonUp, controller, orientation), 0f);
    int drawableY = (int) sPrefs.getFloat(getYKey(buttonUp, controller, orientation), 0f);

    int width = overlayDrawable.getWidth();
    int height = overlayDrawable.getHeight();

    // Now set the bounds for the InputOverlayDrawableDpad.
    // This will dictate where on the screen (and the what the size) the InputOverlayDrawableDpad will be.
    overlayDrawable.setBounds(drawableX, drawableY, drawableX + width, drawableY + height);

    // Need to set the image's position
    overlayDrawable.setPosition(drawableX, drawableY);
<<<<<<< HEAD
    overlayDrawable.setOpacity(((IntSetting.MAIN_CONTROL_OPACITY.getIntGlobal()) * 255) / 100);
=======
    overlayDrawable.setOpacity(IntSetting.MAIN_CONTROL_OPACITY.getIntGlobal() * 255 / 100);
>>>>>>> 906fbf6c

    return overlayDrawable;
  }

  /**
   * Initializes an {@link InputOverlayDrawableJoystick}
   *
   * @param context         The current {@link Context}
   * @param resOuter        Resource ID for the outer image of the joystick (the static image that shows the circular bounds).
   * @param defaultResInner Resource ID for the default inner image of the joystick (the one you actually move around).
   * @param pressedResInner Resource ID for the pressed inner image of the joystick.
   * @param joystick        Identifier for which joystick this is.
   * @return the initialized {@link InputOverlayDrawableJoystick}.
   */
  private static InputOverlayDrawableJoystick initializeOverlayJoystick(Context context,
          int resOuter, int defaultResInner, int pressedResInner, int joystick, String orientation)
  {
    // Resources handle for fetching the initial Drawable resource.
    final Resources res = context.getResources();

    // SharedPreference to retrieve the X and Y coordinates for the InputOverlayDrawableJoystick.
    final SharedPreferences sPrefs = PreferenceManager.getDefaultSharedPreferences(context);
    int controller = sPrefs.getInt("wiiController", 3);

    // Decide scale based on user preference
    float scale = 0.275f;
    scale *= (IntSetting.MAIN_CONTROL_SCALE.getIntGlobal() + 50);
    scale /= 100;

    // Initialize the InputOverlayDrawableJoystick.
    final Bitmap bitmapOuter =
            resizeBitmap(context, BitmapFactory.decodeResource(res, resOuter), scale);
    final Bitmap bitmapInnerDefault = BitmapFactory.decodeResource(res, defaultResInner);
    final Bitmap bitmapInnerPressed = BitmapFactory.decodeResource(res, pressedResInner);

    // The X and Y coordinates of the InputOverlayDrawableButton on the InputOverlay.
    // These were set in the input overlay configuration menu.
    int drawableX = (int) sPrefs.getFloat(getXKey(joystick, controller, orientation), 0f);
    int drawableY = (int) sPrefs.getFloat(getYKey(joystick, controller, orientation), 0f);

    // Decide inner scale based on joystick ID
    float innerScale;

    if (joystick == ButtonType.STICK_C)
    {
      innerScale = 1.833f;
    }
    else
    {
      innerScale = 1.375f;
    }

    // Now set the bounds for the InputOverlayDrawableJoystick.
    // This will dictate where on the screen (and the what the size) the InputOverlayDrawableJoystick will be.
    int outerSize = bitmapOuter.getWidth();
    Rect outerRect = new Rect(drawableX, drawableY, drawableX + outerSize, drawableY + outerSize);
    Rect innerRect = new Rect(0, 0, (int) (outerSize / innerScale), (int) (outerSize / innerScale));

    // Send the drawableId to the joystick so it can be referenced when saving control position.
    final InputOverlayDrawableJoystick overlayDrawable =
            new InputOverlayDrawableJoystick(res, bitmapOuter, bitmapInnerDefault,
                    bitmapInnerPressed, outerRect, innerRect, joystick);

    // Need to set the image's position
    overlayDrawable.setPosition(drawableX, drawableY);
<<<<<<< HEAD
    overlayDrawable.setOpacity(((IntSetting.MAIN_CONTROL_OPACITY.getIntGlobal()) * 255) / 100);
=======
    overlayDrawable.setOpacity(IntSetting.MAIN_CONTROL_OPACITY.getIntGlobal() * 255 / 100);
>>>>>>> 906fbf6c

    return overlayDrawable;
  }

  public void setIsInEditMode(boolean isInEditMode)
  {
    mIsInEditMode = isInEditMode;
  }

  public boolean isInEditMode()
  {
    return mIsInEditMode;
  }

  private void defaultOverlay()
  {
    if (!mPreferences.getBoolean("OverlayInitV2", false))
    {
      // It's possible that a user has created their overlay before this was added
      // Only change the overlay if the 'A' button is not in the upper corner.
      // GameCube
      if (mPreferences.getFloat(ButtonType.BUTTON_A + "-X", 0f) == 0f)
      {
        gcDefaultOverlay();
      }
      if (mPreferences.getFloat(ButtonType.BUTTON_A + "-Portrait" + "-X", 0f) == 0f)
      {
        gcPortraitDefaultOverlay();
      }

      // Wii
      if (mPreferences.getFloat(ButtonType.WIIMOTE_BUTTON_A + "-X", 0f) == 0f)
      {
        wiiDefaultOverlay();
      }
      if (mPreferences.getFloat(ButtonType.WIIMOTE_BUTTON_A + "-Portrait" + "-X", 0f) == 0f)
      {
        wiiPortraitDefaultOverlay();
      }

      // Wii Classic
      if (mPreferences.getFloat(ButtonType.CLASSIC_BUTTON_A + "-X", 0f) == 0f)
      {
        wiiClassicDefaultOverlay();
      }
      if (mPreferences.getFloat(ButtonType.CLASSIC_BUTTON_A + "-Portrait" + "-X", 0f) == 0f)
      {
        wiiClassicPortraitDefaultOverlay();
      }
    }

    if (!mPreferences.getBoolean("OverlayInitV3", false))
    {
      wiiOnlyDefaultOverlay();
      wiiOnlyPortraitDefaultOverlay();
    }

    SharedPreferences.Editor sPrefsEditor = mPreferences.edit();
    sPrefsEditor.putBoolean("OverlayInitV2", true);
    sPrefsEditor.putBoolean("OverlayInitV3", true);
    sPrefsEditor.apply();
  }

  private void gcDefaultOverlay()
  {
    SharedPreferences.Editor sPrefsEditor = mPreferences.edit();

    // Get screen size
    Display display = ((Activity) getContext()).getWindowManager().getDefaultDisplay();
    DisplayMetrics outMetrics = new DisplayMetrics();
    display.getMetrics(outMetrics);
    float maxX = outMetrics.heightPixels;
    float maxY = outMetrics.widthPixels;
    // Height and width changes depending on orientation. Use the larger value for height.
    if (maxY > maxX)
    {
      float tmp = maxX;
      maxX = maxY;
      maxY = tmp;
    }
    Resources res = getResources();

    // Each value is a percent from max X/Y stored as an int. Have to bring that value down
    // to a decimal before multiplying by MAX X/Y.
    sPrefsEditor.putFloat(ButtonType.BUTTON_A + "-X",
            (((float) res.getInteger(R.integer.BUTTON_A_X) / 1000) * maxX));
    sPrefsEditor.putFloat(ButtonType.BUTTON_A + "-Y",
            (((float) res.getInteger(R.integer.BUTTON_A_Y) / 1000) * maxY));
    sPrefsEditor.putFloat(ButtonType.BUTTON_B + "-X",
            (((float) res.getInteger(R.integer.BUTTON_B_X) / 1000) * maxX));
    sPrefsEditor.putFloat(ButtonType.BUTTON_B + "-Y",
            (((float) res.getInteger(R.integer.BUTTON_B_Y) / 1000) * maxY));
    sPrefsEditor.putFloat(ButtonType.BUTTON_X + "-X",
            (((float) res.getInteger(R.integer.BUTTON_X_X) / 1000) * maxX));
    sPrefsEditor.putFloat(ButtonType.BUTTON_X + "-Y",
            (((float) res.getInteger(R.integer.BUTTON_X_Y) / 1000) * maxY));
    sPrefsEditor.putFloat(ButtonType.BUTTON_Y + "-X",
            (((float) res.getInteger(R.integer.BUTTON_Y_X) / 1000) * maxX));
    sPrefsEditor.putFloat(ButtonType.BUTTON_Y + "-Y",
            (((float) res.getInteger(R.integer.BUTTON_Y_Y) / 1000) * maxY));
    sPrefsEditor.putFloat(ButtonType.BUTTON_Z + "-X",
            (((float) res.getInteger(R.integer.BUTTON_Z_X) / 1000) * maxX));
    sPrefsEditor.putFloat(ButtonType.BUTTON_Z + "-Y",
            (((float) res.getInteger(R.integer.BUTTON_Z_Y) / 1000) * maxY));
    sPrefsEditor.putFloat(ButtonType.BUTTON_UP + "-X",
            (((float) res.getInteger(R.integer.BUTTON_UP_X) / 1000) * maxX));
    sPrefsEditor.putFloat(ButtonType.BUTTON_UP + "-Y",
            (((float) res.getInteger(R.integer.BUTTON_UP_Y) / 1000) * maxY));
    sPrefsEditor.putFloat(ButtonType.TRIGGER_L + "-X",
            (((float) res.getInteger(R.integer.TRIGGER_L_X) / 1000) * maxX));
    sPrefsEditor.putFloat(ButtonType.TRIGGER_L + "-Y",
            (((float) res.getInteger(R.integer.TRIGGER_L_Y) / 1000) * maxY));
    sPrefsEditor.putFloat(ButtonType.TRIGGER_R + "-X",
            (((float) res.getInteger(R.integer.TRIGGER_R_X) / 1000) * maxX));
    sPrefsEditor.putFloat(ButtonType.TRIGGER_R + "-Y",
            (((float) res.getInteger(R.integer.TRIGGER_R_Y) / 1000) * maxY));
    sPrefsEditor.putFloat(ButtonType.BUTTON_START + "-X",
            (((float) res.getInteger(R.integer.BUTTON_START_X) / 1000) * maxX));
    sPrefsEditor.putFloat(ButtonType.BUTTON_START + "-Y",
            (((float) res.getInteger(R.integer.BUTTON_START_Y) / 1000) * maxY));
    sPrefsEditor.putFloat(ButtonType.STICK_C + "-X",
            (((float) res.getInteger(R.integer.STICK_C_X) / 1000) * maxX));
    sPrefsEditor.putFloat(ButtonType.STICK_C + "-Y",
            (((float) res.getInteger(R.integer.STICK_C_Y) / 1000) * maxY));
    sPrefsEditor.putFloat(ButtonType.STICK_MAIN + "-X",
            (((float) res.getInteger(R.integer.STICK_MAIN_X) / 1000) * maxX));
    sPrefsEditor.putFloat(ButtonType.STICK_MAIN + "-Y",
            (((float) res.getInteger(R.integer.STICK_MAIN_Y) / 1000) * maxY));

    // We want to commit right away, otherwise the overlay could load before this is saved.
    sPrefsEditor.commit();
  }

  private void gcPortraitDefaultOverlay()
  {
    SharedPreferences.Editor sPrefsEditor = mPreferences.edit();

    // Get screen size
    Display display = ((Activity) getContext()).getWindowManager().getDefaultDisplay();
    DisplayMetrics outMetrics = new DisplayMetrics();
    display.getMetrics(outMetrics);
    float maxX = outMetrics.heightPixels;
    float maxY = outMetrics.widthPixels;
    // Height and width changes depending on orientation. Use the larger value for height.
    if (maxY < maxX)
    {
      float tmp = maxX;
      maxX = maxY;
      maxY = tmp;
    }
    Resources res = getResources();
    String portrait = "-Portrait";

    // Each value is a percent from max X/Y stored as an int. Have to bring that value down
    // to a decimal before multiplying by MAX X/Y.
    sPrefsEditor.putFloat(ButtonType.BUTTON_A + portrait + "-X",
            (((float) res.getInteger(R.integer.BUTTON_A_PORTRAIT_X) / 1000) * maxX));
    sPrefsEditor.putFloat(ButtonType.BUTTON_A + portrait + "-Y",
            (((float) res.getInteger(R.integer.BUTTON_A_PORTRAIT_Y) / 1000) * maxY));
    sPrefsEditor.putFloat(ButtonType.BUTTON_B + portrait + "-X",
            (((float) res.getInteger(R.integer.BUTTON_B_PORTRAIT_X) / 1000) * maxX));
    sPrefsEditor.putFloat(ButtonType.BUTTON_B + portrait + "-Y",
            (((float) res.getInteger(R.integer.BUTTON_B_PORTRAIT_Y) / 1000) * maxY));
    sPrefsEditor.putFloat(ButtonType.BUTTON_X + portrait + "-X",
            (((float) res.getInteger(R.integer.BUTTON_X_PORTRAIT_X) / 1000) * maxX));
    sPrefsEditor.putFloat(ButtonType.BUTTON_X + portrait + "-Y",
            (((float) res.getInteger(R.integer.BUTTON_X_PORTRAIT_Y) / 1000) * maxY));
    sPrefsEditor.putFloat(ButtonType.BUTTON_Y + portrait + "-X",
            (((float) res.getInteger(R.integer.BUTTON_Y_PORTRAIT_X) / 1000) * maxX));
    sPrefsEditor.putFloat(ButtonType.BUTTON_Y + portrait + "-Y",
            (((float) res.getInteger(R.integer.BUTTON_Y_PORTRAIT_Y) / 1000) * maxY));
    sPrefsEditor.putFloat(ButtonType.BUTTON_Z + portrait + "-X",
            (((float) res.getInteger(R.integer.BUTTON_Z_PORTRAIT_X) / 1000) * maxX));
    sPrefsEditor.putFloat(ButtonType.BUTTON_Z + portrait + "-Y",
            (((float) res.getInteger(R.integer.BUTTON_Z_PORTRAIT_Y) / 1000) * maxY));
    sPrefsEditor.putFloat(ButtonType.BUTTON_UP + portrait + "-X",
            (((float) res.getInteger(R.integer.BUTTON_UP_PORTRAIT_X) / 1000) * maxX));
    sPrefsEditor.putFloat(ButtonType.BUTTON_UP + portrait + "-Y",
            (((float) res.getInteger(R.integer.BUTTON_UP_PORTRAIT_Y) / 1000) * maxY));
    sPrefsEditor.putFloat(ButtonType.TRIGGER_L + portrait + "-X",
            (((float) res.getInteger(R.integer.TRIGGER_L_PORTRAIT_X) / 1000) * maxX));
    sPrefsEditor.putFloat(ButtonType.TRIGGER_L + portrait + "-Y",
            (((float) res.getInteger(R.integer.TRIGGER_L_PORTRAIT_Y) / 1000) * maxY));
    sPrefsEditor.putFloat(ButtonType.TRIGGER_R + portrait + "-X",
            (((float) res.getInteger(R.integer.TRIGGER_R_PORTRAIT_X) / 1000) * maxX));
    sPrefsEditor.putFloat(ButtonType.TRIGGER_R + portrait + "-Y",
            (((float) res.getInteger(R.integer.TRIGGER_R_PORTRAIT_Y) / 1000) * maxY));
    sPrefsEditor.putFloat(ButtonType.BUTTON_START + portrait + "-X",
            (((float) res.getInteger(R.integer.BUTTON_START_PORTRAIT_X) / 1000) * maxX));
    sPrefsEditor.putFloat(ButtonType.BUTTON_START + portrait + "-Y",
            (((float) res.getInteger(R.integer.BUTTON_START_PORTRAIT_Y) / 1000) * maxY));
    sPrefsEditor.putFloat(ButtonType.STICK_C + portrait + "-X",
            (((float) res.getInteger(R.integer.STICK_C_PORTRAIT_X) / 1000) * maxX));
    sPrefsEditor.putFloat(ButtonType.STICK_C + portrait + "-Y",
            (((float) res.getInteger(R.integer.STICK_C_PORTRAIT_Y) / 1000) * maxY));
    sPrefsEditor.putFloat(ButtonType.STICK_MAIN + portrait + "-X",
            (((float) res.getInteger(R.integer.STICK_MAIN_PORTRAIT_X) / 1000) * maxX));
    sPrefsEditor.putFloat(ButtonType.STICK_MAIN + portrait + "-Y",
            (((float) res.getInteger(R.integer.STICK_MAIN_PORTRAIT_Y) / 1000) * maxY));

    // We want to commit right away, otherwise the overlay could load before this is saved.
    sPrefsEditor.commit();
  }

  private void wiiDefaultOverlay()
  {
    SharedPreferences.Editor sPrefsEditor = mPreferences.edit();

    // Get screen size
    Display display = ((Activity) getContext()).getWindowManager().getDefaultDisplay();
    DisplayMetrics outMetrics = new DisplayMetrics();
    display.getMetrics(outMetrics);
    float maxX = outMetrics.heightPixels;
    float maxY = outMetrics.widthPixels;
    // Height and width changes depending on orientation. Use the larger value for maxX.
    if (maxY > maxX)
    {
      float tmp = maxX;
      maxX = maxY;
      maxY = tmp;
    }
    Resources res = getResources();

    // Each value is a percent from max X/Y stored as an int. Have to bring that value down
    // to a decimal before multiplying by MAX X/Y.
    sPrefsEditor.putFloat(ButtonType.WIIMOTE_BUTTON_A + "-X",
            (((float) res.getInteger(R.integer.WIIMOTE_BUTTON_A_X) / 1000) * maxX));
    sPrefsEditor.putFloat(ButtonType.WIIMOTE_BUTTON_A + "-Y",
            (((float) res.getInteger(R.integer.WIIMOTE_BUTTON_A_Y) / 1000) * maxY));
    sPrefsEditor.putFloat(ButtonType.WIIMOTE_BUTTON_B + "-X",
            (((float) res.getInteger(R.integer.WIIMOTE_BUTTON_B_X) / 1000) * maxX));
    sPrefsEditor.putFloat(ButtonType.WIIMOTE_BUTTON_B + "-Y",
            (((float) res.getInteger(R.integer.WIIMOTE_BUTTON_B_Y) / 1000) * maxY));
    sPrefsEditor.putFloat(ButtonType.WIIMOTE_BUTTON_1 + "-X",
            (((float) res.getInteger(R.integer.WIIMOTE_BUTTON_1_X) / 1000) * maxX));
    sPrefsEditor.putFloat(ButtonType.WIIMOTE_BUTTON_1 + "-Y",
            (((float) res.getInteger(R.integer.WIIMOTE_BUTTON_1_Y) / 1000) * maxY));
    sPrefsEditor.putFloat(ButtonType.WIIMOTE_BUTTON_2 + "-X",
            (((float) res.getInteger(R.integer.WIIMOTE_BUTTON_2_X) / 1000) * maxX));
    sPrefsEditor.putFloat(ButtonType.WIIMOTE_BUTTON_2 + "-Y",
            (((float) res.getInteger(R.integer.WIIMOTE_BUTTON_2_Y) / 1000) * maxY));
    sPrefsEditor.putFloat(ButtonType.NUNCHUK_BUTTON_Z + "-X",
            (((float) res.getInteger(R.integer.NUNCHUK_BUTTON_Z_X) / 1000) * maxX));
    sPrefsEditor.putFloat(ButtonType.NUNCHUK_BUTTON_Z + "-Y",
            (((float) res.getInteger(R.integer.NUNCHUK_BUTTON_Z_Y) / 1000) * maxY));
    sPrefsEditor.putFloat(ButtonType.NUNCHUK_BUTTON_C + "-X",
            (((float) res.getInteger(R.integer.NUNCHUK_BUTTON_C_X) / 1000) * maxX));
    sPrefsEditor.putFloat(ButtonType.NUNCHUK_BUTTON_C + "-Y",
            (((float) res.getInteger(R.integer.NUNCHUK_BUTTON_C_Y) / 1000) * maxY));
    sPrefsEditor.putFloat(ButtonType.WIIMOTE_BUTTON_MINUS + "-X",
            (((float) res.getInteger(R.integer.WIIMOTE_BUTTON_MINUS_X) / 1000) * maxX));
    sPrefsEditor.putFloat(ButtonType.WIIMOTE_BUTTON_MINUS + "-Y",
            (((float) res.getInteger(R.integer.WIIMOTE_BUTTON_MINUS_Y) / 1000) * maxY));
    sPrefsEditor.putFloat(ButtonType.WIIMOTE_BUTTON_PLUS + "-X",
            (((float) res.getInteger(R.integer.WIIMOTE_BUTTON_PLUS_X) / 1000) * maxX));
    sPrefsEditor.putFloat(ButtonType.WIIMOTE_BUTTON_PLUS + "-Y",
            (((float) res.getInteger(R.integer.WIIMOTE_BUTTON_PLUS_Y) / 1000) * maxY));
    sPrefsEditor.putFloat(ButtonType.WIIMOTE_UP + "-X",
            (((float) res.getInteger(R.integer.WIIMOTE_UP_X) / 1000) * maxX));
    sPrefsEditor.putFloat(ButtonType.WIIMOTE_UP + "-Y",
            (((float) res.getInteger(R.integer.WIIMOTE_UP_Y) / 1000) * maxY));
    sPrefsEditor.putFloat(ButtonType.WIIMOTE_BUTTON_HOME + "-X",
            (((float) res.getInteger(R.integer.WIIMOTE_BUTTON_HOME_X) / 1000) * maxX));
    sPrefsEditor.putFloat(ButtonType.WIIMOTE_BUTTON_HOME + "-Y",
            (((float) res.getInteger(R.integer.WIIMOTE_BUTTON_HOME_Y) / 1000) * maxY));
    sPrefsEditor.putFloat(ButtonType.NUNCHUK_STICK + "-X",
            (((float) res.getInteger(R.integer.NUNCHUK_STICK_X) / 1000) * maxX));
    sPrefsEditor.putFloat(ButtonType.NUNCHUK_STICK + "-Y",
            (((float) res.getInteger(R.integer.NUNCHUK_STICK_Y) / 1000) * maxY));

    // We want to commit right away, otherwise the overlay could load before this is saved.
    sPrefsEditor.commit();
  }

  private void wiiOnlyDefaultOverlay()
  {
    SharedPreferences.Editor sPrefsEditor = mPreferences.edit();

    // Get screen size
    Display display = ((Activity) getContext()).getWindowManager().getDefaultDisplay();
    DisplayMetrics outMetrics = new DisplayMetrics();
    display.getMetrics(outMetrics);
    float maxX = outMetrics.heightPixels;
    float maxY = outMetrics.widthPixels;
    // Height and width changes depending on orientation. Use the larger value for maxX.
    if (maxY > maxX)
    {
      float tmp = maxX;
      maxX = maxY;
      maxY = tmp;
    }
    Resources res = getResources();

    // Each value is a percent from max X/Y stored as an int. Have to bring that value down
    // to a decimal before multiplying by MAX X/Y.
    sPrefsEditor.putFloat(ButtonType.WIIMOTE_BUTTON_A + "_H-X",
            (((float) res.getInteger(R.integer.WIIMOTE_H_BUTTON_A_X) / 1000) * maxX));
    sPrefsEditor.putFloat(ButtonType.WIIMOTE_BUTTON_A + "_H-Y",
            (((float) res.getInteger(R.integer.WIIMOTE_H_BUTTON_A_Y) / 1000) * maxY));
    sPrefsEditor.putFloat(ButtonType.WIIMOTE_BUTTON_B + "_H-X",
            (((float) res.getInteger(R.integer.WIIMOTE_H_BUTTON_B_X) / 1000) * maxX));
    sPrefsEditor.putFloat(ButtonType.WIIMOTE_BUTTON_B + "_H-Y",
            (((float) res.getInteger(R.integer.WIIMOTE_H_BUTTON_B_Y) / 1000) * maxY));
    sPrefsEditor.putFloat(ButtonType.WIIMOTE_BUTTON_1 + "_H-X",
            (((float) res.getInteger(R.integer.WIIMOTE_H_BUTTON_1_X) / 1000) * maxX));
    sPrefsEditor.putFloat(ButtonType.WIIMOTE_BUTTON_1 + "_H-Y",
            (((float) res.getInteger(R.integer.WIIMOTE_H_BUTTON_1_Y) / 1000) * maxY));
    sPrefsEditor.putFloat(ButtonType.WIIMOTE_BUTTON_2 + "_H-X",
            (((float) res.getInteger(R.integer.WIIMOTE_H_BUTTON_2_X) / 1000) * maxX));
    sPrefsEditor.putFloat(ButtonType.WIIMOTE_BUTTON_2 + "_H-Y",
            (((float) res.getInteger(R.integer.WIIMOTE_H_BUTTON_2_Y) / 1000) * maxY));
    sPrefsEditor.putFloat(ButtonType.WIIMOTE_UP + "_O-X",
            (((float) res.getInteger(R.integer.WIIMOTE_O_UP_X) / 1000) * maxX));
    sPrefsEditor.putFloat(ButtonType.WIIMOTE_UP + "_O-Y",
            (((float) res.getInteger(R.integer.WIIMOTE_O_UP_Y) / 1000) * maxY));

    // Horizontal dpad
    sPrefsEditor.putFloat(ButtonType.WIIMOTE_RIGHT + "-X",
            (((float) res.getInteger(R.integer.WIIMOTE_RIGHT_X) / 1000) * maxX));
    sPrefsEditor.putFloat(ButtonType.WIIMOTE_RIGHT + "-Y",
            (((float) res.getInteger(R.integer.WIIMOTE_RIGHT_Y) / 1000) * maxY));

    // We want to commit right away, otherwise the overlay could load before this is saved.
    sPrefsEditor.commit();
  }

  private void wiiPortraitDefaultOverlay()
  {
    SharedPreferences.Editor sPrefsEditor = mPreferences.edit();

    // Get screen size
    Display display = ((Activity) getContext()).getWindowManager().getDefaultDisplay();
    DisplayMetrics outMetrics = new DisplayMetrics();
    display.getMetrics(outMetrics);
    float maxX = outMetrics.heightPixels;
    float maxY = outMetrics.widthPixels;
    // Height and width changes depending on orientation. Use the larger value for maxX.
    if (maxY < maxX)
    {
      float tmp = maxX;
      maxX = maxY;
      maxY = tmp;
    }
    Resources res = getResources();
    String portrait = "-Portrait";

    // Each value is a percent from max X/Y stored as an int. Have to bring that value down
    // to a decimal before multiplying by MAX X/Y.
    sPrefsEditor.putFloat(ButtonType.WIIMOTE_BUTTON_A + portrait + "-X",
            (((float) res.getInteger(R.integer.WIIMOTE_BUTTON_A_PORTRAIT_X) / 1000) * maxX));
    sPrefsEditor.putFloat(ButtonType.WIIMOTE_BUTTON_A + portrait + "-Y",
            (((float) res.getInteger(R.integer.WIIMOTE_BUTTON_A_PORTRAIT_Y) / 1000) * maxY));
    sPrefsEditor.putFloat(ButtonType.WIIMOTE_BUTTON_B + portrait + "-X",
            (((float) res.getInteger(R.integer.WIIMOTE_BUTTON_B_PORTRAIT_X) / 1000) * maxX));
    sPrefsEditor.putFloat(ButtonType.WIIMOTE_BUTTON_B + portrait + "-Y",
            (((float) res.getInteger(R.integer.WIIMOTE_BUTTON_B_PORTRAIT_Y) / 1000) * maxY));
    sPrefsEditor.putFloat(ButtonType.WIIMOTE_BUTTON_1 + portrait + "-X",
            (((float) res.getInteger(R.integer.WIIMOTE_BUTTON_1_PORTRAIT_X) / 1000) * maxX));
    sPrefsEditor.putFloat(ButtonType.WIIMOTE_BUTTON_1 + portrait + "-Y",
            (((float) res.getInteger(R.integer.WIIMOTE_BUTTON_1_PORTRAIT_Y) / 1000) * maxY));
    sPrefsEditor.putFloat(ButtonType.WIIMOTE_BUTTON_2 + portrait + "-X",
            (((float) res.getInteger(R.integer.WIIMOTE_BUTTON_2_PORTRAIT_X) / 1000) * maxX));
    sPrefsEditor.putFloat(ButtonType.WIIMOTE_BUTTON_2 + portrait + "-Y",
            (((float) res.getInteger(R.integer.WIIMOTE_BUTTON_2_PORTRAIT_Y) / 1000) * maxY));
    sPrefsEditor.putFloat(ButtonType.NUNCHUK_BUTTON_Z + portrait + "-X",
            (((float) res.getInteger(R.integer.NUNCHUK_BUTTON_Z_PORTRAIT_X) / 1000) * maxX));
    sPrefsEditor.putFloat(ButtonType.NUNCHUK_BUTTON_Z + portrait + "-Y",
            (((float) res.getInteger(R.integer.NUNCHUK_BUTTON_Z_PORTRAIT_Y) / 1000) * maxY));
    sPrefsEditor.putFloat(ButtonType.NUNCHUK_BUTTON_C + portrait + "-X",
            (((float) res.getInteger(R.integer.NUNCHUK_BUTTON_C_PORTRAIT_X) / 1000) * maxX));
    sPrefsEditor.putFloat(ButtonType.NUNCHUK_BUTTON_C + portrait + "-Y",
            (((float) res.getInteger(R.integer.NUNCHUK_BUTTON_C_PORTRAIT_Y) / 1000) * maxY));
    sPrefsEditor.putFloat(ButtonType.WIIMOTE_BUTTON_MINUS + portrait + "-X",
            (((float) res.getInteger(R.integer.WIIMOTE_BUTTON_MINUS_PORTRAIT_X) / 1000) * maxX));
    sPrefsEditor.putFloat(ButtonType.WIIMOTE_BUTTON_MINUS + portrait + "-Y",
            (((float) res.getInteger(R.integer.WIIMOTE_BUTTON_MINUS_PORTRAIT_Y) / 1000) * maxY));
    sPrefsEditor.putFloat(ButtonType.WIIMOTE_BUTTON_PLUS + portrait + "-X",
            (((float) res.getInteger(R.integer.WIIMOTE_BUTTON_PLUS_PORTRAIT_X) / 1000) * maxX));
    sPrefsEditor.putFloat(ButtonType.WIIMOTE_BUTTON_PLUS + portrait + "-Y",
            (((float) res.getInteger(R.integer.WIIMOTE_BUTTON_PLUS_PORTRAIT_Y) / 1000) * maxY));
    sPrefsEditor.putFloat(ButtonType.WIIMOTE_UP + portrait + "-X",
            (((float) res.getInteger(R.integer.WIIMOTE_UP_PORTRAIT_X) / 1000) * maxX));
    sPrefsEditor.putFloat(ButtonType.WIIMOTE_UP + portrait + "-Y",
            (((float) res.getInteger(R.integer.WIIMOTE_UP_PORTRAIT_Y) / 1000) * maxY));
    sPrefsEditor.putFloat(ButtonType.WIIMOTE_BUTTON_HOME + portrait + "-X",
            (((float) res.getInteger(R.integer.WIIMOTE_BUTTON_HOME_PORTRAIT_X) / 1000) * maxX));
    sPrefsEditor.putFloat(ButtonType.WIIMOTE_BUTTON_HOME + portrait + "-Y",
            (((float) res.getInteger(R.integer.WIIMOTE_BUTTON_HOME_PORTRAIT_Y) / 1000) * maxY));
    sPrefsEditor.putFloat(ButtonType.NUNCHUK_STICK + portrait + "-X",
            (((float) res.getInteger(R.integer.NUNCHUK_STICK_PORTRAIT_X) / 1000) * maxX));
    sPrefsEditor.putFloat(ButtonType.NUNCHUK_STICK + portrait + "-Y",
            (((float) res.getInteger(R.integer.NUNCHUK_STICK_PORTRAIT_Y) / 1000) * maxY));
    // Horizontal dpad
    sPrefsEditor.putFloat(ButtonType.WIIMOTE_RIGHT + portrait + "-X",
            (((float) res.getInteger(R.integer.WIIMOTE_RIGHT_PORTRAIT_X) / 1000) * maxX));
    sPrefsEditor.putFloat(ButtonType.WIIMOTE_RIGHT + portrait + "-Y",
            (((float) res.getInteger(R.integer.WIIMOTE_RIGHT_PORTRAIT_Y) / 1000) * maxY));

    // We want to commit right away, otherwise the overlay could load before this is saved.
    sPrefsEditor.commit();
  }

  private void wiiOnlyPortraitDefaultOverlay()
  {
    SharedPreferences.Editor sPrefsEditor = mPreferences.edit();

    // Get screen size
    Display display = ((Activity) getContext()).getWindowManager().getDefaultDisplay();
    DisplayMetrics outMetrics = new DisplayMetrics();
    display.getMetrics(outMetrics);
    float maxX = outMetrics.heightPixels;
    float maxY = outMetrics.widthPixels;
    // Height and width changes depending on orientation. Use the larger value for maxX.
    if (maxY < maxX)
    {
      float tmp = maxX;
      maxX = maxY;
      maxY = tmp;
    }
    Resources res = getResources();
    String portrait = "-Portrait";

    // Each value is a percent from max X/Y stored as an int. Have to bring that value down
    // to a decimal before multiplying by MAX X/Y.
    sPrefsEditor.putFloat(ButtonType.WIIMOTE_BUTTON_A + "_H" + portrait + "-X",
            (((float) res.getInteger(R.integer.WIIMOTE_H_BUTTON_A_PORTRAIT_X) / 1000) * maxX));
    sPrefsEditor.putFloat(ButtonType.WIIMOTE_BUTTON_A + "_H" + portrait + "-Y",
            (((float) res.getInteger(R.integer.WIIMOTE_H_BUTTON_A_PORTRAIT_Y) / 1000) * maxY));
    sPrefsEditor.putFloat(ButtonType.WIIMOTE_BUTTON_B + "_H" + portrait + "-X",
            (((float) res.getInteger(R.integer.WIIMOTE_H_BUTTON_B_PORTRAIT_X) / 1000) * maxX));
    sPrefsEditor.putFloat(ButtonType.WIIMOTE_BUTTON_B + "_H" + portrait + "-Y",
            (((float) res.getInteger(R.integer.WIIMOTE_H_BUTTON_B_PORTRAIT_Y) / 1000) * maxY));
    sPrefsEditor.putFloat(ButtonType.WIIMOTE_BUTTON_1 + "_H" + portrait + "-X",
            (((float) res.getInteger(R.integer.WIIMOTE_H_BUTTON_1_PORTRAIT_X) / 1000) * maxX));
    sPrefsEditor.putFloat(ButtonType.WIIMOTE_BUTTON_1 + "_H" + portrait + "-Y",
            (((float) res.getInteger(R.integer.WIIMOTE_H_BUTTON_1_PORTRAIT_Y) / 1000) * maxY));
    sPrefsEditor.putFloat(ButtonType.WIIMOTE_BUTTON_2 + "_H" + portrait + "-X",
            (((float) res.getInteger(R.integer.WIIMOTE_H_BUTTON_2_PORTRAIT_X) / 1000) * maxX));
    sPrefsEditor.putFloat(ButtonType.WIIMOTE_BUTTON_2 + "_H" + portrait + "-Y",
            (((float) res.getInteger(R.integer.WIIMOTE_H_BUTTON_2_PORTRAIT_Y) / 1000) * maxY));
    sPrefsEditor.putFloat(ButtonType.WIIMOTE_UP + "_O" + portrait + "-X",
            (((float) res.getInteger(R.integer.WIIMOTE_O_UP_PORTRAIT_X) / 1000) * maxX));
    sPrefsEditor.putFloat(ButtonType.WIIMOTE_UP + "_O" + portrait + "-Y",
            (((float) res.getInteger(R.integer.WIIMOTE_O_UP_PORTRAIT_Y) / 1000) * maxY));

    // We want to commit right away, otherwise the overlay could load before this is saved.
    sPrefsEditor.commit();
  }

  private void wiiClassicDefaultOverlay()
  {
    SharedPreferences.Editor sPrefsEditor = mPreferences.edit();

    // Get screen size
    Display display = ((Activity) getContext()).getWindowManager().getDefaultDisplay();
    DisplayMetrics outMetrics = new DisplayMetrics();
    display.getMetrics(outMetrics);
    float maxX = outMetrics.heightPixels;
    float maxY = outMetrics.widthPixels;
    // Height and width changes depending on orientation. Use the larger value for maxX.
    if (maxY > maxX)
    {
      float tmp = maxX;
      maxX = maxY;
      maxY = tmp;
    }
    Resources res = getResources();

    // Each value is a percent from max X/Y stored as an int. Have to bring that value down
    // to a decimal before multiplying by MAX X/Y.
    sPrefsEditor.putFloat(ButtonType.CLASSIC_BUTTON_A + "-X",
            (((float) res.getInteger(R.integer.CLASSIC_BUTTON_A_X) / 1000) * maxX));
    sPrefsEditor.putFloat(ButtonType.CLASSIC_BUTTON_A + "-Y",
            (((float) res.getInteger(R.integer.CLASSIC_BUTTON_A_Y) / 1000) * maxY));
    sPrefsEditor.putFloat(ButtonType.CLASSIC_BUTTON_B + "-X",
            (((float) res.getInteger(R.integer.CLASSIC_BUTTON_B_X) / 1000) * maxX));
    sPrefsEditor.putFloat(ButtonType.CLASSIC_BUTTON_B + "-Y",
            (((float) res.getInteger(R.integer.CLASSIC_BUTTON_B_Y) / 1000) * maxY));
    sPrefsEditor.putFloat(ButtonType.CLASSIC_BUTTON_X + "-X",
            (((float) res.getInteger(R.integer.CLASSIC_BUTTON_X_X) / 1000) * maxX));
    sPrefsEditor.putFloat(ButtonType.CLASSIC_BUTTON_X + "-Y",
            (((float) res.getInteger(R.integer.CLASSIC_BUTTON_X_Y) / 1000) * maxY));
    sPrefsEditor.putFloat(ButtonType.CLASSIC_BUTTON_Y + "-X",
            (((float) res.getInteger(R.integer.CLASSIC_BUTTON_Y_X) / 1000) * maxX));
    sPrefsEditor.putFloat(ButtonType.CLASSIC_BUTTON_Y + "-Y",
            (((float) res.getInteger(R.integer.CLASSIC_BUTTON_Y_Y) / 1000) * maxY));
    sPrefsEditor.putFloat(ButtonType.CLASSIC_BUTTON_MINUS + "-X",
            (((float) res.getInteger(R.integer.CLASSIC_BUTTON_MINUS_X) / 1000) * maxX));
    sPrefsEditor.putFloat(ButtonType.CLASSIC_BUTTON_MINUS + "-Y",
            (((float) res.getInteger(R.integer.CLASSIC_BUTTON_MINUS_Y) / 1000) * maxY));
    sPrefsEditor.putFloat(ButtonType.CLASSIC_BUTTON_PLUS + "-X",
            (((float) res.getInteger(R.integer.CLASSIC_BUTTON_PLUS_X) / 1000) * maxX));
    sPrefsEditor.putFloat(ButtonType.CLASSIC_BUTTON_PLUS + "-Y",
            (((float) res.getInteger(R.integer.CLASSIC_BUTTON_PLUS_Y) / 1000) * maxY));
    sPrefsEditor.putFloat(ButtonType.CLASSIC_BUTTON_HOME + "-X",
            (((float) res.getInteger(R.integer.CLASSIC_BUTTON_HOME_X) / 1000) * maxX));
    sPrefsEditor.putFloat(ButtonType.CLASSIC_BUTTON_HOME + "-Y",
            (((float) res.getInteger(R.integer.CLASSIC_BUTTON_HOME_Y) / 1000) * maxY));
    sPrefsEditor.putFloat(ButtonType.CLASSIC_BUTTON_ZL + "-X",
            (((float) res.getInteger(R.integer.CLASSIC_BUTTON_ZL_X) / 1000) * maxX));
    sPrefsEditor.putFloat(ButtonType.CLASSIC_BUTTON_ZL + "-Y",
            (((float) res.getInteger(R.integer.CLASSIC_BUTTON_ZL_Y) / 1000) * maxY));
    sPrefsEditor.putFloat(ButtonType.CLASSIC_BUTTON_ZR + "-X",
            (((float) res.getInteger(R.integer.CLASSIC_BUTTON_ZR_X) / 1000) * maxX));
    sPrefsEditor.putFloat(ButtonType.CLASSIC_BUTTON_ZR + "-Y",
            (((float) res.getInteger(R.integer.CLASSIC_BUTTON_ZR_Y) / 1000) * maxY));
    sPrefsEditor.putFloat(ButtonType.CLASSIC_DPAD_UP + "-X",
            (((float) res.getInteger(R.integer.CLASSIC_DPAD_UP_X) / 1000) * maxX));
    sPrefsEditor.putFloat(ButtonType.CLASSIC_DPAD_UP + "-Y",
            (((float) res.getInteger(R.integer.CLASSIC_DPAD_UP_Y) / 1000) * maxY));
    sPrefsEditor.putFloat(ButtonType.CLASSIC_STICK_LEFT + "-X",
            (((float) res.getInteger(R.integer.CLASSIC_STICK_LEFT_X) / 1000) * maxX));
    sPrefsEditor.putFloat(ButtonType.CLASSIC_STICK_LEFT + "-Y",
            (((float) res.getInteger(R.integer.CLASSIC_STICK_LEFT_Y) / 1000) * maxY));
    sPrefsEditor.putFloat(ButtonType.CLASSIC_STICK_RIGHT + "-X",
            (((float) res.getInteger(R.integer.CLASSIC_STICK_RIGHT_X) / 1000) * maxX));
    sPrefsEditor.putFloat(ButtonType.CLASSIC_STICK_RIGHT + "-Y",
            (((float) res.getInteger(R.integer.CLASSIC_STICK_RIGHT_Y) / 1000) * maxY));
    sPrefsEditor.putFloat(ButtonType.CLASSIC_TRIGGER_L + "-X",
            (((float) res.getInteger(R.integer.CLASSIC_TRIGGER_L_X) / 1000) * maxX));
    sPrefsEditor.putFloat(ButtonType.CLASSIC_TRIGGER_L + "-Y",
            (((float) res.getInteger(R.integer.CLASSIC_TRIGGER_L_Y) / 1000) * maxY));
    sPrefsEditor.putFloat(ButtonType.CLASSIC_TRIGGER_R + "-X",
            (((float) res.getInteger(R.integer.CLASSIC_TRIGGER_R_X) / 1000) * maxX));
    sPrefsEditor.putFloat(ButtonType.CLASSIC_TRIGGER_R + "-Y",
            (((float) res.getInteger(R.integer.CLASSIC_TRIGGER_R_Y) / 1000) * maxY));

    // We want to commit right away, otherwise the overlay could load before this is saved.
    sPrefsEditor.commit();
  }

  private void wiiClassicPortraitDefaultOverlay()
  {
    SharedPreferences.Editor sPrefsEditor = mPreferences.edit();

    // Get screen size
    Display display = ((Activity) getContext()).getWindowManager().getDefaultDisplay();
    DisplayMetrics outMetrics = new DisplayMetrics();
    display.getMetrics(outMetrics);
    float maxX = outMetrics.heightPixels;
    float maxY = outMetrics.widthPixels;
    // Height and width changes depending on orientation. Use the larger value for maxX.
    if (maxY < maxX)
    {
      float tmp = maxX;
      maxX = maxY;
      maxY = tmp;
    }
    Resources res = getResources();
    String portrait = "-Portrait";

    // Each value is a percent from max X/Y stored as an int. Have to bring that value down
    // to a decimal before multiplying by MAX X/Y.
    sPrefsEditor.putFloat(ButtonType.CLASSIC_BUTTON_A + portrait + "-X",
            (((float) res.getInteger(R.integer.CLASSIC_BUTTON_A_PORTRAIT_X) / 1000) * maxX));
    sPrefsEditor.putFloat(ButtonType.CLASSIC_BUTTON_A + portrait + "-Y",
            (((float) res.getInteger(R.integer.CLASSIC_BUTTON_A_PORTRAIT_Y) / 1000) * maxY));
    sPrefsEditor.putFloat(ButtonType.CLASSIC_BUTTON_B + portrait + "-X",
            (((float) res.getInteger(R.integer.CLASSIC_BUTTON_B_PORTRAIT_X) / 1000) * maxX));
    sPrefsEditor.putFloat(ButtonType.CLASSIC_BUTTON_B + portrait + "-Y",
            (((float) res.getInteger(R.integer.CLASSIC_BUTTON_B_PORTRAIT_Y) / 1000) * maxY));
    sPrefsEditor.putFloat(ButtonType.CLASSIC_BUTTON_X + portrait + "-X",
            (((float) res.getInteger(R.integer.CLASSIC_BUTTON_X_PORTRAIT_X) / 1000) * maxX));
    sPrefsEditor.putFloat(ButtonType.CLASSIC_BUTTON_X + portrait + "-Y",
            (((float) res.getInteger(R.integer.CLASSIC_BUTTON_X_PORTRAIT_Y) / 1000) * maxY));
    sPrefsEditor.putFloat(ButtonType.CLASSIC_BUTTON_Y + portrait + "-X",
            (((float) res.getInteger(R.integer.CLASSIC_BUTTON_Y_PORTRAIT_X) / 1000) * maxX));
    sPrefsEditor.putFloat(ButtonType.CLASSIC_BUTTON_Y + portrait + "-Y",
            (((float) res.getInteger(R.integer.CLASSIC_BUTTON_Y_PORTRAIT_Y) / 1000) * maxY));
    sPrefsEditor.putFloat(ButtonType.CLASSIC_BUTTON_MINUS + portrait + "-X",
            (((float) res.getInteger(R.integer.CLASSIC_BUTTON_MINUS_PORTRAIT_X) / 1000) * maxX));
    sPrefsEditor.putFloat(ButtonType.CLASSIC_BUTTON_MINUS + portrait + "-Y",
            (((float) res.getInteger(R.integer.CLASSIC_BUTTON_MINUS_PORTRAIT_Y) / 1000) * maxY));
    sPrefsEditor.putFloat(ButtonType.CLASSIC_BUTTON_PLUS + portrait + "-X",
            (((float) res.getInteger(R.integer.CLASSIC_BUTTON_PLUS_PORTRAIT_X) / 1000) * maxX));
    sPrefsEditor.putFloat(ButtonType.CLASSIC_BUTTON_PLUS + portrait + "-Y",
            (((float) res.getInteger(R.integer.CLASSIC_BUTTON_PLUS_PORTRAIT_Y) / 1000) * maxY));
    sPrefsEditor.putFloat(ButtonType.CLASSIC_BUTTON_HOME + portrait + "-X",
            (((float) res.getInteger(R.integer.CLASSIC_BUTTON_HOME_PORTRAIT_X) / 1000) * maxX));
    sPrefsEditor.putFloat(ButtonType.CLASSIC_BUTTON_HOME + portrait + "-Y",
            (((float) res.getInteger(R.integer.CLASSIC_BUTTON_HOME_PORTRAIT_Y) / 1000) * maxY));
    sPrefsEditor.putFloat(ButtonType.CLASSIC_BUTTON_ZL + portrait + "-X",
            (((float) res.getInteger(R.integer.CLASSIC_BUTTON_ZL_PORTRAIT_X) / 1000) * maxX));
    sPrefsEditor.putFloat(ButtonType.CLASSIC_BUTTON_ZL + portrait + "-Y",
            (((float) res.getInteger(R.integer.CLASSIC_BUTTON_ZL_PORTRAIT_Y) / 1000) * maxY));
    sPrefsEditor.putFloat(ButtonType.CLASSIC_BUTTON_ZR + portrait + "-X",
            (((float) res.getInteger(R.integer.CLASSIC_BUTTON_ZR_PORTRAIT_X) / 1000) * maxX));
    sPrefsEditor.putFloat(ButtonType.CLASSIC_BUTTON_ZR + portrait + "-Y",
            (((float) res.getInteger(R.integer.CLASSIC_BUTTON_ZR_PORTRAIT_Y) / 1000) * maxY));
    sPrefsEditor.putFloat(ButtonType.CLASSIC_DPAD_UP + portrait + "-X",
            (((float) res.getInteger(R.integer.CLASSIC_DPAD_UP_PORTRAIT_X) / 1000) * maxX));
    sPrefsEditor.putFloat(ButtonType.CLASSIC_DPAD_UP + portrait + "-Y",
            (((float) res.getInteger(R.integer.CLASSIC_DPAD_UP_PORTRAIT_Y) / 1000) * maxY));
    sPrefsEditor.putFloat(ButtonType.CLASSIC_STICK_LEFT + portrait + "-X",
            (((float) res.getInteger(R.integer.CLASSIC_STICK_LEFT_PORTRAIT_X) / 1000) * maxX));
    sPrefsEditor.putFloat(ButtonType.CLASSIC_STICK_LEFT + portrait + "-Y",
            (((float) res.getInteger(R.integer.CLASSIC_STICK_LEFT_PORTRAIT_Y) / 1000) * maxY));
    sPrefsEditor.putFloat(ButtonType.CLASSIC_STICK_RIGHT + portrait + "-X",
            (((float) res.getInteger(R.integer.CLASSIC_STICK_RIGHT_PORTRAIT_X) / 1000) * maxX));
    sPrefsEditor.putFloat(ButtonType.CLASSIC_STICK_RIGHT + portrait + "-Y",
            (((float) res.getInteger(R.integer.CLASSIC_STICK_RIGHT_PORTRAIT_Y) / 1000) * maxY));
    sPrefsEditor.putFloat(ButtonType.CLASSIC_TRIGGER_L + portrait + "-X",
            (((float) res.getInteger(R.integer.CLASSIC_TRIGGER_L_PORTRAIT_X) / 1000) * maxX));
    sPrefsEditor.putFloat(ButtonType.CLASSIC_TRIGGER_L + portrait + "-Y",
            (((float) res.getInteger(R.integer.CLASSIC_TRIGGER_L_PORTRAIT_Y) / 1000) * maxY));
    sPrefsEditor.putFloat(ButtonType.CLASSIC_TRIGGER_R + portrait + "-X",
            (((float) res.getInteger(R.integer.CLASSIC_TRIGGER_R_PORTRAIT_X) / 1000) * maxX));
    sPrefsEditor.putFloat(ButtonType.CLASSIC_TRIGGER_R + portrait + "-Y",
            (((float) res.getInteger(R.integer.CLASSIC_TRIGGER_R_PORTRAIT_Y) / 1000) * maxY));

    // We want to commit right away, otherwise the overlay could load before this is saved.
    sPrefsEditor.commit();
  }
}<|MERGE_RESOLUTION|>--- conflicted
+++ resolved
@@ -954,11 +954,7 @@
 
     // Need to set the image's position
     overlayDrawable.setPosition(drawableX, drawableY);
-<<<<<<< HEAD
-    overlayDrawable.setOpacity(((IntSetting.MAIN_CONTROL_OPACITY.getIntGlobal()) * 255) / 100);
-=======
     overlayDrawable.setOpacity(IntSetting.MAIN_CONTROL_OPACITY.getIntGlobal() * 255 / 100);
->>>>>>> 906fbf6c
 
     return overlayDrawable;
   }
@@ -1043,11 +1039,7 @@
 
     // Need to set the image's position
     overlayDrawable.setPosition(drawableX, drawableY);
-<<<<<<< HEAD
-    overlayDrawable.setOpacity(((IntSetting.MAIN_CONTROL_OPACITY.getIntGlobal()) * 255) / 100);
-=======
     overlayDrawable.setOpacity(IntSetting.MAIN_CONTROL_OPACITY.getIntGlobal() * 255 / 100);
->>>>>>> 906fbf6c
 
     return overlayDrawable;
   }
@@ -1113,11 +1105,7 @@
 
     // Need to set the image's position
     overlayDrawable.setPosition(drawableX, drawableY);
-<<<<<<< HEAD
-    overlayDrawable.setOpacity(((IntSetting.MAIN_CONTROL_OPACITY.getIntGlobal()) * 255) / 100);
-=======
     overlayDrawable.setOpacity(IntSetting.MAIN_CONTROL_OPACITY.getIntGlobal() * 255 / 100);
->>>>>>> 906fbf6c
 
     return overlayDrawable;
   }
