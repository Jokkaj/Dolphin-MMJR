--- conflicted
+++ resolved
@@ -162,13 +162,10 @@
     <string name="lock_emulation_landscape_desc">Some touch controls will require additional tweaking if played in portrait</string>
     <string name="analytics">Enable usage statistics reporting</string>
     <string name="analytics_desc">If authorized, Dolphin can collect data on its performance, feature usage, and configuration, as well as data on your system\'s hardware and operating system.\n\nNo private data is ever collected. This data helps us understand how people and emulated games use Dolphin and prioritize our efforts. It also helps us identify rare configurations that are causing bugs, performance and stability issues. This authorization can be revoked at any time through Dolphin\'s settings.</string>
-<<<<<<< HEAD
+    <string name="analytics_new_id">Generate a New Statistics Identity</string>
+    <string name="analytics_new_id_confirmation">Are you sure you want to generate a new statistics identity?</string>
     <string name="gametdb_thanks">Special thanks to Weihuoya, The Dolphin Team and GameTDB.com for getting this emulator to where it is today!</string>
     <string name="dev_thanks">Also, congratulations to @bankaimaster999 and @sspacelynx for Dolphin-|MMJR| development!</string>
-=======
-    <string name="analytics_new_id">Generate a New Statistics Identity</string>
-    <string name="analytics_new_id_confirmation">Are you sure you want to generate a new statistics identity?</string>
->>>>>>> 1d489b3f
 
         <!-- Interface Preference Fragment -->
     <string name="interface_submenu">Interface</string>
