package org.dolphinemu.dolphinemu.features.settings.ui;

import android.content.pm.PackageManager;
import android.os.Bundle;
import android.text.TextUtils;

import org.dolphinemu.dolphinemu.DolphinApplication;
import org.dolphinemu.dolphinemu.NativeLibrary;
import org.dolphinemu.dolphinemu.R;
import org.dolphinemu.dolphinemu.features.settings.model.AbstractIntSetting;
import org.dolphinemu.dolphinemu.features.settings.model.AbstractStringSetting;
import org.dolphinemu.dolphinemu.features.settings.model.BooleanSetting;
import org.dolphinemu.dolphinemu.features.settings.model.FloatSetting;
import org.dolphinemu.dolphinemu.features.settings.model.IntSetting;
import org.dolphinemu.dolphinemu.features.settings.model.LegacyBooleanSetting;
import org.dolphinemu.dolphinemu.features.settings.model.LegacyIntSetting;
import org.dolphinemu.dolphinemu.features.settings.model.LegacyStringSetting;
import org.dolphinemu.dolphinemu.features.settings.model.Settings;
import org.dolphinemu.dolphinemu.features.settings.model.StringSetting;
import org.dolphinemu.dolphinemu.features.settings.model.WiimoteProfileStringSetting;
import org.dolphinemu.dolphinemu.features.settings.model.view.CheckBoxSetting;
import org.dolphinemu.dolphinemu.features.settings.model.view.FilePicker;
import org.dolphinemu.dolphinemu.features.settings.model.view.HeaderSetting;
import org.dolphinemu.dolphinemu.features.settings.model.view.InputBindingSetting;
import org.dolphinemu.dolphinemu.features.settings.model.view.IntSliderSetting;
import org.dolphinemu.dolphinemu.features.settings.model.view.InvertedCheckBoxSetting;
import org.dolphinemu.dolphinemu.features.settings.model.view.LogCheckBoxSetting;
import org.dolphinemu.dolphinemu.features.settings.model.view.PercentSliderSetting;
import org.dolphinemu.dolphinemu.features.settings.model.view.RumbleBindingSetting;
import org.dolphinemu.dolphinemu.features.settings.model.view.RunRunnable;
import org.dolphinemu.dolphinemu.features.settings.model.view.SettingsItem;
import org.dolphinemu.dolphinemu.features.settings.model.view.SingleChoiceSetting;
import org.dolphinemu.dolphinemu.features.settings.model.view.SingleChoiceSettingDynamicDescriptions;
import org.dolphinemu.dolphinemu.features.settings.model.view.StringSingleChoiceSetting;
import org.dolphinemu.dolphinemu.features.settings.model.view.SubmenuSetting;
import org.dolphinemu.dolphinemu.features.settings.utils.SettingsFile;
import org.dolphinemu.dolphinemu.ui.main.MainPresenter;
import org.dolphinemu.dolphinemu.utils.DirectoryInitialization;
import org.dolphinemu.dolphinemu.utils.EGLHelper;
import org.dolphinemu.dolphinemu.utils.Log;

import java.io.File;
import java.util.ArrayList;
import java.util.LinkedHashMap;
import java.util.Map;

public final class SettingsFragmentPresenter
{
  private SettingsFragmentView mView;

  public static final LinkedHashMap<String, String> LOG_TYPE_NAMES =
          NativeLibrary.GetLogTypeNames();

  public static final String ARG_CONTROLLER_TYPE = "controller_type";
  private MenuTag mMenuTag;
  private String mGameID;

  private Settings mSettings;
  private ArrayList<SettingsItem> mSettingsList;

  private int mControllerNumber;
  private int mControllerType;

  public SettingsFragmentPresenter(SettingsFragmentView view)
  {
    mView = view;
  }

  public void onCreate(MenuTag menuTag, String gameId, Bundle extras)
  {
    mGameID = gameId;
    this.mMenuTag = menuTag;

    if (menuTag.isGCPadMenu() || menuTag.isWiimoteExtensionMenu())
    {
      mControllerNumber = menuTag.getSubType();
      mControllerType = extras.getInt(ARG_CONTROLLER_TYPE);
    }
    else if (menuTag.isWiimoteMenu())
    {
      mControllerNumber = menuTag.getSubType();
    }
  }

  public void onViewCreated(MenuTag menuTag, Settings settings)
  {
    this.mMenuTag = menuTag;
    setSettings(settings);
  }

  public Settings getSettings()
  {
    return mSettings;
  }

  public void loadDefaultSettings()
  {
    loadSettingsList();
  }

  public void setSettings(Settings settings)
  {
    if (mSettingsList == null && settings != null)
    {
      mSettings = settings;

      loadSettingsList();
    }
    else
    {
      mView.showSettingsList(mSettingsList);
    }
  }

  private void loadSettingsList()
  {
    if (!TextUtils.isEmpty(mGameID))
    {
      mView.getActivity().setTitle("Game Settings: " + mGameID);
    }
    ArrayList<SettingsItem> sl = new ArrayList<>();

    switch (mMenuTag)
    {
      case CONFIG:
        addConfigSettings(sl);
        break;

      case CONFIG_GENERAL:
        addGeneralSettings(sl);
        addAdvancedSettings(sl);
        break;

      case CONFIG_INTERFACE:
        addInterfaceSettings(sl);
        break;

      case CONFIG_AUDIO:
        addAudioSettings(sl);
        break;

      case CONFIG_PATHS:
        addPathsSettings(sl);
        break;

      case CONFIG_GAME_CUBE:
        addGameCubeSettings(sl);
        break;

      case CONFIG_WII:
        addWiiSettings(sl);
        break;

      case CONFIG_ADVANCED:
        addAdvancedSettings(sl);
        break;

      case GRAPHICS:
        addGraphicsSettings(sl);
        break;


      case GCPAD_TYPE:
        addGcPadSettings(sl);
        break;

      case WIIMOTE:
        addWiimoteSettings(sl);
        break;

      case ENHANCEMENTS:
        addEnhanceSettings(sl);
        break;

      case HACKS:
        addHackSettings(sl);
        break;

      case CUSTOM_TEXTURES:
        addCustomTexturesSettings(sl);
        break;

      case CONFIG_LOG:
        addLogConfigurationSettings(sl);
        break;

      case DEBUG:
        addDebugSettings(sl);
        break;

      case GCPAD_1:
      case GCPAD_2:
      case GCPAD_3:
      case GCPAD_4:
        addGcPadSubSettings(sl, mControllerNumber, mControllerType);
        break;

      case WIIMOTE_1:
      case WIIMOTE_2:
      case WIIMOTE_3:
      case WIIMOTE_4:
        addWiimoteSubSettings(sl, mControllerNumber);
        break;

      case WIIMOTE_EXTENSION_1:
      case WIIMOTE_EXTENSION_2:
      case WIIMOTE_EXTENSION_3:
      case WIIMOTE_EXTENSION_4:
        addExtensionTypeSettings(sl, mControllerNumber, mControllerType);
        break;

      case STEREOSCOPY:
        addStereoSettings(sl);
        break;

      default:
        mView.showToastMessage("Unimplemented menu");
        return;
    }

    mSettingsList = sl;
    mView.showSettingsList(mSettingsList);
  }

  private void addConfigSettings(ArrayList<SettingsItem> sl)
  {
    sl.add(new HeaderSetting(R.string.setting_clear_info, 0));
    sl.add(new SubmenuSetting(R.string.general_submenu, MenuTag.CONFIG_GENERAL));
    sl.add(new SubmenuSetting(R.string.graphics_general, MenuTag.GRAPHICS));
    sl.add(new SubmenuSetting(R.string.interface_submenu, MenuTag.CONFIG_INTERFACE));
    sl.add(new SubmenuSetting(R.string.audio_submenu, MenuTag.CONFIG_AUDIO));
    sl.add(new SubmenuSetting(R.string.paths_submenu, MenuTag.CONFIG_PATHS));
    sl.add(new SubmenuSetting(R.string.gamecube_submenu, MenuTag.CONFIG_GAME_CUBE));
    sl.add(new SubmenuSetting(R.string.wii_submenu, MenuTag.CONFIG_WII));
    sl.add(new SubmenuSetting(R.string.log_submenu, MenuTag.CONFIG_LOG));
    sl.add(new SubmenuSetting(R.string.debug_submenu, MenuTag.DEBUG));
    sl.add(new HeaderSetting(R.string.gametdb_thanks,0));
    sl.add(new HeaderSetting(R.string.dev_thanks,0));
  }

  private void addGeneralSettings(ArrayList<SettingsItem> sl)
  {
    sl.add(new CheckBoxSetting(BooleanSetting.MAIN_CPU_THREAD, R.string.dual_core,
            R.string.dual_core_description));
    sl.add(new CheckBoxSetting(BooleanSetting.MAIN_OVERRIDE_REGION_SETTINGS,
            R.string.override_region_settings, 0));
    sl.add(new CheckBoxSetting(BooleanSetting.MAIN_AUTO_DISC_CHANGE, R.string.auto_disc_change, 0));
    sl.add(new PercentSliderSetting(FloatSetting.MAIN_EMULATION_SPEED, R.string.speed_limit, 0, 0,
            200, "%"));
<<<<<<< HEAD
=======
    sl.add(new CheckBoxSetting(BooleanSetting.MAIN_ANALYTICS_ENABLED, R.string.analytics, 0));
    sl.add(new RunRunnable(R.string.analytics_new_id, 0, R.string.analytics_new_id_confirmation, 0,
            NativeLibrary::GenerateNewStatisticsId));
>>>>>>> ba2fae81
    sl.add(new CheckBoxSetting(BooleanSetting.MAIN_ENABLE_SAVESTATES, R.string.enable_save_states,
            R.string.enable_save_states_description));
  }

  private void addInterfaceSettings(ArrayList<SettingsItem> sl)
  {
    // Hide the orientation setting if the device only supports one orientation. Old devices which
    // support both portrait and landscape may report support for neither, so we use ==, not &&.
    PackageManager packageManager = DolphinApplication.getAppContext().getPackageManager();
    if (packageManager.hasSystemFeature(PackageManager.FEATURE_SCREEN_PORTRAIT) ==
            packageManager.hasSystemFeature(PackageManager.FEATURE_SCREEN_LANDSCAPE))
    {
      sl.add(new SingleChoiceSetting(IntSetting.MAIN_EMULATION_ORIENTATION,
              R.string.emulation_screen_orientation, 0, R.array.orientationEntries,
              R.array.orientationValues));
    }

    sl.add(new CheckBoxSetting(BooleanSetting.MAIN_USE_PANIC_HANDLERS, R.string.panic_handlers,
            R.string.panic_handlers_description));
    sl.add(new CheckBoxSetting(BooleanSetting.MAIN_OSD_MESSAGES, R.string.osd_messages,
            R.string.osd_messages_description));
    sl.add(new CheckBoxSetting(BooleanSetting.MAIN_USE_GAME_COVERS, R.string.download_game_covers,
            0));
  }

  private void addAudioSettings(ArrayList<SettingsItem> sl)
  {
    final int DSP_HLE = 0;
    final int DSP_LLE_RECOMPILER = 1;
    final int DSP_LLE_INTERPRETER = 2;

    AbstractIntSetting dspEmulationEngine = new AbstractIntSetting()
    {
      @Override
      public int getInt(Settings settings)
      {
        if (BooleanSetting.MAIN_DSP_HLE.getBoolean(settings))
        {
          return DSP_HLE;
        }
        else
        {
          boolean jit = BooleanSetting.MAIN_DSP_JIT.getBoolean(settings);
          return jit ? DSP_LLE_RECOMPILER : DSP_LLE_INTERPRETER;
        }
      }

      @Override
      public void setInt(Settings settings, int newValue)
      {
        switch (newValue)
        {
          case DSP_HLE:
            BooleanSetting.MAIN_DSP_HLE.setBoolean(settings, true);
            BooleanSetting.MAIN_DSP_JIT.setBoolean(settings, true);
            break;

          case DSP_LLE_RECOMPILER:
            BooleanSetting.MAIN_DSP_HLE.setBoolean(settings, false);
            BooleanSetting.MAIN_DSP_JIT.setBoolean(settings, true);
            break;

          case DSP_LLE_INTERPRETER:
            BooleanSetting.MAIN_DSP_HLE.setBoolean(settings, false);
            BooleanSetting.MAIN_DSP_JIT.setBoolean(settings, false);
            break;
        }
      }

      @Override
      public boolean isOverridden(Settings settings)
      {
        return BooleanSetting.MAIN_DSP_HLE.isOverridden(settings) ||
                BooleanSetting.MAIN_DSP_JIT.isOverridden(settings);
      }

      @Override
      public boolean isRuntimeEditable()
      {
        return BooleanSetting.MAIN_DSP_HLE.isRuntimeEditable() &&
                BooleanSetting.MAIN_DSP_JIT.isRuntimeEditable();
      }

      @Override
      public boolean delete(Settings settings)
      {
        // Not short circuiting
        return BooleanSetting.MAIN_DSP_HLE.delete(settings) &
                BooleanSetting.MAIN_DSP_JIT.delete(settings);
      }
    };

    // TODO: Exclude values from arrays instead of having multiple arrays.
    int defaultCpuCore = NativeLibrary.DefaultCPUCore();
    int dspEngineEntries;
    int dspEngineValues;
    if (defaultCpuCore == 1)  // x86-64
    {
      dspEngineEntries = R.array.dspEngineEntriesX86_64;
      dspEngineValues = R.array.dspEngineValuesX86_64;
    }
    else  // Generic
    {
      dspEngineEntries = R.array.dspEngineEntriesGeneric;
      dspEngineValues = R.array.dspEngineValuesGeneric;
    }
    sl.add(new SingleChoiceSetting(dspEmulationEngine, R.string.dsp_emulation_engine, 0,
            dspEngineEntries, dspEngineValues));
    sl.add(new CheckBoxSetting(BooleanSetting.MAIN_AUDIO_STRETCH, R.string.audio_stretch,
            R.string.audio_stretch_description));
    sl.add(new IntSliderSetting(IntSetting.MAIN_AUDIO_VOLUME, R.string.audio_volume, 0, 0, 100,
            "%"));
  }

  private void addPathsSettings(ArrayList<SettingsItem> sl)
  {
    sl.add(new CheckBoxSetting(BooleanSetting.MAIN_RECURSIVE_ISO_PATHS, R.string.search_subfolders,
            0));
    sl.add(new FilePicker(StringSetting.MAIN_DEFAULT_ISO, R.string.default_ISO, 0,
            MainPresenter.REQUEST_GAME_FILE, null));
    sl.add(new FilePicker(StringSetting.MAIN_FS_PATH, R.string.wii_NAND_root, 0,
            MainPresenter.REQUEST_DIRECTORY, "/Wii"));
    sl.add(new FilePicker(StringSetting.MAIN_DUMP_PATH, R.string.dump_path, 0,
            MainPresenter.REQUEST_DIRECTORY, "/Dump"));
    sl.add(new FilePicker(StringSetting.MAIN_LOAD_PATH, R.string.load_path, 0,
            MainPresenter.REQUEST_DIRECTORY, "/Load"));
    sl.add(new FilePicker(StringSetting.MAIN_RESOURCEPACK_PATH, R.string.resource_pack_path, 0,
            MainPresenter.REQUEST_DIRECTORY, "/ResourcePacks"));
    sl.add(new FilePicker(StringSetting.MAIN_SD_PATH, R.string.SD_card_path, 0,
            MainPresenter.REQUEST_SD_FILE, "/Wii/sd.raw"));
  }

  private void addGameCubeSettings(ArrayList<SettingsItem> sl)
  {
    sl.add(new SingleChoiceSetting(IntSetting.MAIN_GC_LANGUAGE, R.string.system_language, 0,
            R.array.gameCubeSystemLanguageEntries, R.array.gameCubeSystemLanguageValues));
    sl.add(new SingleChoiceSetting(IntSetting.MAIN_SLOT_A, R.string.slot_a_device, 0,
            R.array.slotDeviceEntries, R.array.slotDeviceValues));
    sl.add(new SingleChoiceSetting(IntSetting.MAIN_SLOT_B, R.string.slot_b_device, 0,
            R.array.slotDeviceEntries, R.array.slotDeviceValues));
  }

  private void addWiiSettings(ArrayList<SettingsItem> sl)
  {
    sl.add(new SingleChoiceSetting(IntSetting.SYSCONF_LANGUAGE, R.string.system_language, 0,
            R.array.wiiSystemLanguageEntries, R.array.wiiSystemLanguageValues));
    sl.add(new CheckBoxSetting(BooleanSetting.SYSCONF_WIDESCREEN, R.string.wii_widescreen,
            R.string.wii_widescreen_description));
    sl.add(new CheckBoxSetting(BooleanSetting.SYSCONF_PAL60, R.string.wii_pal60,
            R.string.wii_pal60_description));
    sl.add(new CheckBoxSetting(BooleanSetting.SYSCONF_SCREENSAVER, R.string.wii_screensaver,
            R.string.wii_screensaver_description));
    sl.add(new SingleChoiceSetting(IntSetting.SYSCONF_SOUND_MODE, R.string.sound_mode, 0,
            R.array.soundModeEntries, R.array.soundModeValues));
    sl.add(new CheckBoxSetting(BooleanSetting.MAIN_WII_SD_CARD, R.string.insert_sd_card,
            R.string.insert_sd_card_description));
    sl.add(new CheckBoxSetting(BooleanSetting.MAIN_ALLOW_SD_WRITES,
            R.string.wii_sd_card_allow_writes, 0));
    sl.add(new CheckBoxSetting(BooleanSetting.SYSCONF_WIIMOTE_MOTOR, R.string.wiimote_rumble, 0));
    sl.add(new IntSliderSetting(IntSetting.SYSCONF_SPEAKER_VOLUME, R.string.wiimote_volume, 0, 0,
            127, ""));
    sl.add(new IntSliderSetting(IntSetting.SYSCONF_SENSOR_BAR_SENSITIVITY,
            R.string.sensor_bar_sensitivity, 0, 1, 5, ""));
    sl.add(new SingleChoiceSetting(IntSetting.SYSCONF_SENSOR_BAR_POSITION,
            R.string.sensor_bar_position, 0, R.array.sensorBarPositionEntries,
            R.array.sensorBarPositionValues));
    sl.add(new CheckBoxSetting(BooleanSetting.MAIN_WIIMOTE_CONTINUOUS_SCANNING,
            R.string.wiimote_scanning, R.string.wiimote_scanning_description));
    sl.add(new CheckBoxSetting(BooleanSetting.MAIN_WIIMOTE_ENABLE_SPEAKER, R.string.wiimote_speaker,
            R.string.wiimote_speaker_description));
  }

  private void addAdvancedSettings(ArrayList<SettingsItem> sl)
  {
    // TODO: Having different emuCoresEntries/emuCoresValues for each architecture is annoying.
    //       The proper solution would be to have one set of entries and one set of values
    //       and exclude the values that aren't present in PowerPC::AvailableCPUCores().
    int defaultCpuCore = NativeLibrary.DefaultCPUCore();
    int emuCoresEntries;
    int emuCoresValues;
    if (defaultCpuCore == 1)  // x86-64
    {
      emuCoresEntries = R.array.emuCoresEntriesX86_64;
      emuCoresValues = R.array.emuCoresValuesX86_64;
    }
    else if (defaultCpuCore == 4)  // AArch64
    {
      emuCoresEntries = R.array.emuCoresEntriesARM64;
      emuCoresValues = R.array.emuCoresValuesARM64;
    }
    else
    {
      emuCoresEntries = R.array.emuCoresEntriesGeneric;
      emuCoresValues = R.array.emuCoresValuesGeneric;
    }
    sl.add(new HeaderSetting(R.string.advanced_submenu2, 0));
    sl.add(new SingleChoiceSetting(IntSetting.MAIN_CPU_CORE, R.string.cpu_core, 0, emuCoresEntries,
            emuCoresValues));
    sl.add(new CheckBoxSetting(BooleanSetting.MAIN_SYNC_ON_SKIP_IDLE, R.string.skip_on_skip_idle,
            R.string.skip_on_skip_idle_description));
    sl.add(new CheckBoxSetting(BooleanSetting.MAIN_JIT_FOLLOW_BRANCH, R.string.jit_follow_branch,
      R.string.jit_follow_branch_description));
    sl.add(new CheckBoxSetting(BooleanSetting.MAIN_OVERCLOCK_ENABLE, R.string.overclock_enable,
            R.string.overclock_enable_description));
    sl.add(new PercentSliderSetting(FloatSetting.MAIN_OVERCLOCK, R.string.overclock_title,
            R.string.overclock_title_description, 0, 400, "%"));
  }

  private void addGcPadSettings(ArrayList<SettingsItem> sl)
  {
    for (int i = 0; i < 4; i++)
    {
      // GameCube controller 1 is set to Emulated by default, all others disabled
      int defaultValue = i == 0 ? 6 : 0;

      LegacyIntSetting gcPadSetting;
      if (mGameID.equals(""))
      {
        gcPadSetting = new LegacyIntSetting(Settings.FILE_DOLPHIN, Settings.SECTION_INI_CORE,
                SettingsFile.KEY_GCPAD_TYPE + i, defaultValue);
      }
      else
      {
        gcPadSetting = new LegacyIntSetting(Settings.GAME_SETTINGS_PLACEHOLDER_FILE_NAME,
                Settings.SECTION_CONTROLS, SettingsFile.KEY_GCPAD_G_TYPE + i, defaultValue);
      }
      // TODO: This controller_0 + i business is quite the hack. It should work, but only if the definitions are kept together and in order.
      sl.add(new SingleChoiceSetting(gcPadSetting, R.string.controller_0 + i, 0,
              R.array.gcpadTypeEntries, R.array.gcpadTypeValues, MenuTag.getGCPadMenuTag(i)));
    }
  }

  private void addWiimoteSettings(ArrayList<SettingsItem> sl)
  {
    for (int i = 0; i < 4; i++)
    {
      // Wii Remote 1 is set to Emulated by default, all others disabled
      int defaultValue = i == 0 ? 1 : 0;

      LegacyIntSetting wiimoteSetting;
      if (mGameID.equals(""))
      {
        wiimoteSetting = new LegacyIntSetting(Settings.FILE_WIIMOTE,
                Settings.SECTION_WIIMOTE + (i + 1), SettingsFile.KEY_WIIMOTE_TYPE, defaultValue);
      }
      else
      {
        wiimoteSetting = new LegacyIntSetting(Settings.GAME_SETTINGS_PLACEHOLDER_FILE_NAME,
                Settings.SECTION_CONTROLS, SettingsFile.KEY_WIIMOTE_G_TYPE + i, defaultValue);
      }
      // TODO: This wiimote_0 + i business is quite the hack. It should work, but only if the definitions are kept together and in order.
      sl.add(new SingleChoiceSetting(wiimoteSetting, R.string.wiimote_4 + i, 0,
              R.array.wiimoteTypeEntries, R.array.wiimoteTypeValues,
              MenuTag.getWiimoteMenuTag(i + 4)));
    }
  }


   private void addGraphicsSettings(ArrayList<SettingsItem> sl)
  {
    sl.add(new HeaderSetting(R.string.graphics_general, 0));
    sl.add(new StringSingleChoiceSetting(StringSetting.MAIN_GFX_BACKEND, R.string.video_backend, 0,
            R.array.videoBackendEntries, R.array.videoBackendValues));
    sl.add(new CheckBoxSetting(BooleanSetting.GFX_SHOW_FPS, R.string.show_fps,
            R.string.show_fps_description));
    sl.add(new SingleChoiceSettingDynamicDescriptions(IntSetting.GFX_SHADER_COMPILATION_MODE,
            R.string.shader_compilation_mode, 0, R.array.shaderCompilationModeEntries,
            R.array.shaderCompilationModeValues, R.array.shaderCompilationDescriptionEntries,
            R.array.shaderCompilationDescriptionValues));
    sl.add(new CheckBoxSetting(BooleanSetting.GFX_WAIT_FOR_SHADERS_BEFORE_STARTING,
            R.string.wait_for_shaders, R.string.wait_for_shaders_description));
    sl.add(new SingleChoiceSetting(IntSetting.GFX_ASPECT_RATIO, R.string.aspect_ratio, 0,
            R.array.aspectRatioEntries, R.array.aspectRatioValues));

    sl.add(new HeaderSetting(R.string.graphics_enhancements_and_hacks, 0));
    sl.add(new SubmenuSetting(R.string.enhancements_submenu, MenuTag.ENHANCEMENTS));
    sl.add(new SubmenuSetting(R.string.hacks_submenu, MenuTag.HACKS));
  }

  private void addEnhanceSettings(ArrayList<SettingsItem> sl)
  {
    sl.add(new SingleChoiceSetting(IntSetting.GFX_EFB_SCALE, R.string.internal_resolution,
            R.string.internal_resolution_description, R.array.internalResolutionEntries,
            R.array.internalResolutionValues));
    sl.add(new SubmenuSetting(R.string.custom_textures_submenu, MenuTag.CUSTOM_TEXTURES));
    sl.add(new SingleChoiceSetting(IntSetting.GFX_MSAA, R.string.FSAA, R.string.FSAA_description,
            R.array.FSAAEntries, R.array.FSAAValues));
    sl.add(new SingleChoiceSetting(IntSetting.GFX_ENHANCE_MAX_ANISOTROPY,
            R.string.anisotropic_filtering, R.string.anisotropic_filtering_description,
            R.array.anisotropicFilteringEntries, R.array.anisotropicFilteringValues));

    int stereoModeValue = IntSetting.GFX_STEREO_MODE.getInt(mSettings);
    final int anaglyphMode = 3;
    String subDir = stereoModeValue == anaglyphMode ? "Anaglyph" : null;
    String[] shaderListEntries = getShaderList(subDir);
    String[] shaderListValues = new String[shaderListEntries.length];
    System.arraycopy(shaderListEntries, 0, shaderListValues, 0, shaderListEntries.length);
    shaderListValues[0] = "";
    sl.add(new StringSingleChoiceSetting(StringSetting.GFX_ENHANCE_POST_SHADER,
            R.string.post_processing_shader, 0, shaderListEntries, shaderListValues));

        sl.add(new CheckBoxSetting(BooleanSetting.GFX_HACK_COPY_EFB_SCALED, R.string.scaled_efb_copy,
            R.string.scaled_efb_copy_description));
    sl.add(new CheckBoxSetting(BooleanSetting.GFX_ENABLE_PIXEL_LIGHTING,
            R.string.per_pixel_lighting, R.string.per_pixel_lighting_description));
    sl.add(new CheckBoxSetting(BooleanSetting.GFX_ENHANCE_FORCE_FILTERING,
            R.string.force_texture_filtering, R.string.force_texture_filtering_description));
    sl.add(new CheckBoxSetting(BooleanSetting.GFX_ENHANCE_FORCE_TRUE_COLOR,
            R.string.force_24bit_color, R.string.force_24bit_color_description));
    sl.add(new CheckBoxSetting(BooleanSetting.GFX_DISABLE_FOG, R.string.disable_fog,
            R.string.disable_fog_description));
    sl.add(new CheckBoxSetting(BooleanSetting.GFX_ENHANCE_DISABLE_COPY_FILTER,
            R.string.disable_copy_filter, R.string.disable_copy_filter_description));
    sl.add(new CheckBoxSetting(BooleanSetting.GFX_ENHANCE_ARBITRARY_MIPMAP_DETECTION,
            R.string.arbitrary_mipmap_detection, R.string.arbitrary_mipmap_detection_description));
    sl.add(new CheckBoxSetting(BooleanSetting.GFX_WIDESCREEN_HACK, R.string.wide_screen_hack,
            R.string.wide_screen_hack_description));
    sl.add(new CheckBoxSetting(BooleanSetting.GFX_BACKEND_MULTITHREADING,
            R.string.backend_multithreading, R.string.backend_multithreading_description));

     /*
     Check if we support stereo
     If we support desktop GL then we must support at least OpenGL 3.2
     If we only support OpenGLES then we need both OpenGLES 3.1 and AEP
     */
    EGLHelper helper = new EGLHelper(EGLHelper.EGL_OPENGL_ES2_BIT);

    if ((helper.supportsOpenGL() && helper.GetVersion() >= 320) ||
            (helper.supportsGLES3() && helper.GetVersion() >= 310 &&
                    helper.SupportsExtension("GL_ANDROID_extension_pack_es31a")))
    {
      sl.add(new SubmenuSetting(R.string.stereoscopy_submenu, MenuTag.STEREOSCOPY));
    }
  }

  private void addCustomTexturesSettings(ArrayList<SettingsItem> sl)
  {
    sl.add(new CheckBoxSetting(BooleanSetting.GFX_HIRES_TEXTURES,
      R.string.hires_textures, 0));
    sl.add(new CheckBoxSetting(BooleanSetting.GFX_CACHE_HIRES_TEXTURES,
      R.string.cache_hires_textures, R.string.cache_hires_textures_description));
  }

  private String[] getShaderList(String subDir)
  {
    try
    {
      String shadersPath =
              DirectoryInitialization.getDolphinInternalDirectory() + "/Shaders";
      if (!TextUtils.isEmpty(subDir))
      {
        shadersPath += "/" + subDir;
      }

      File file = new File(shadersPath);
      File[] shaderFiles = file.listFiles();
      if (shaderFiles != null)
      {
        String[] result = new String[shaderFiles.length + 1];
        result[0] = mView.getActivity().getString(R.string.off);
        for (int i = 0; i < shaderFiles.length; i++)
        {
          String name = shaderFiles[i].getName();
          int extensionIndex = name.indexOf(".glsl");
          if (extensionIndex > 0)
          {
            name = name.substring(0, extensionIndex);
          }
          result[i + 1] = name;
        }

        return result;
      }
    }
    catch (Exception ex)
    {
      Log.debug("[Settings] Unable to find shader files");
      // return empty list
    }

    return new String[]{};
  }

  private void addHackSettings(ArrayList<SettingsItem> sl)
  {
    sl.add(new HeaderSetting(R.string.embedded_frame_buffer, 0));
    sl.add(new InvertedCheckBoxSetting(BooleanSetting.GFX_HACK_EFB_ACCESS_ENABLE,
            R.string.skip_efb_access, R.string.skip_efb_access_description));
    sl.add(new InvertedCheckBoxSetting(BooleanSetting.GFX_HACK_EFB_EMULATE_FORMAT_CHANGES,
            R.string.ignore_format_changes, R.string.ignore_format_changes_description));
    sl.add(new CheckBoxSetting(BooleanSetting.GFX_HACK_SKIP_EFB_COPY_TO_RAM,
            R.string.efb_copy_method, R.string.efb_copy_method_description));
    sl.add(new CheckBoxSetting(BooleanSetting.GFX_HACK_DEFER_EFB_COPIES, R.string.defer_efb_copies,
            R.string.defer_efb_copies_description));
    sl.add(new CheckBoxSetting(BooleanSetting.GFX_HACK_EFB_DEFER_INVALIDATION, R.string.defer_efb_invalidation,
            R.string.defer_efb_invalidation_description));

    sl.add(new HeaderSetting(R.string.texture_cache, 0));
    sl.add(new SingleChoiceSetting(IntSetting.GFX_SAFE_TEXTURE_CACHE_COLOR_SAMPLES,
            R.string.texture_cache_accuracy, R.string.texture_cache_accuracy_description,
            R.array.textureCacheAccuracyEntries, R.array.textureCacheAccuracyValues));
    sl.add(new CheckBoxSetting(BooleanSetting.GFX_ENABLE_GPU_TEXTURE_DECODING,
            R.string.gpu_texture_decoding, R.string.gpu_texture_decoding_description));

    sl.add(new HeaderSetting(R.string.external_frame_buffer, 0));
    sl.add(new CheckBoxSetting(BooleanSetting.GFX_HACK_SKIP_XFB_COPY_TO_RAM,
            R.string.xfb_copy_method, R.string.xfb_copy_method_description));
    sl.add(new CheckBoxSetting(BooleanSetting.GFX_HACK_IMMEDIATE_XFB, R.string.immediate_xfb,
            R.string.immediate_xfb_description));
    sl.add(new CheckBoxSetting(BooleanSetting.GFX_HACK_SKIP_DUPLICATE_XFBS,
            R.string.skip_duplicate_xfbs, R.string.skip_duplicate_xfbs_description));

    sl.add(new HeaderSetting(R.string.other, 0));
    sl.add(new CheckBoxSetting(BooleanSetting.GFX_FAST_DEPTH_CALC, R.string.fast_depth_calculation,
            R.string.fast_depth_calculation_description));
  }

  private void addLogConfigurationSettings(ArrayList<SettingsItem> sl)
  {
    sl.add(new CheckBoxSetting(BooleanSetting.LOGGER_WRITE_TO_FILE, R.string.enable_logging,
            R.string.enable_logging_description));
    sl.add(new SingleChoiceSetting(IntSetting.LOGGER_VERBOSITY, R.string.log_verbosity, 0,
            getLogVerbosityEntries(), getLogVerbosityValues()));
    sl.add(new RunRunnable(R.string.log_enable_all, 0, R.string.log_enable_all_confirmation, 0,
            () -> mView.getAdapter().setAllLogTypes(true)));
    sl.add(new RunRunnable(R.string.log_disable_all, 0, R.string.log_disable_all_confirmation, 0,
            () -> mView.getAdapter().setAllLogTypes(false)));
    sl.add(new RunRunnable(R.string.log_clear, 0, R.string.log_clear_confirmation, 0,
            SettingsAdapter::clearLog));

    sl.add(new HeaderSetting(R.string.log_types, 0));
    for (Map.Entry<String, String> entry : LOG_TYPE_NAMES.entrySet())
    {
      // TitleID is handled by special case in CheckBoxSettingViewHolder.
      sl.add(new LogCheckBoxSetting(entry.getKey(), 0, 0));
    }
  }

  private void addDebugSettings(ArrayList<SettingsItem> sl)
  {
    sl.add(new HeaderSetting(R.string.debug_warning, 0));
    sl.add(new InvertedCheckBoxSetting(BooleanSetting.MAIN_FASTMEM, R.string.debug_fastmem, 0));

    sl.add(new HeaderSetting(R.string.debug_jit_header, 0));
    sl.add(new CheckBoxSetting(BooleanSetting.MAIN_JIT_OFF, R.string.debug_jitoff, 0));
    sl.add(new CheckBoxSetting(BooleanSetting.MAIN_JIT_LOAD_STORE_OFF,
            R.string.debug_jitloadstoreoff, 0));
    sl.add(new CheckBoxSetting(BooleanSetting.MAIN_JIT_LOAD_STORE_FLOATING_OFF,
            R.string.debug_jitloadstorefloatingoff, 0));
    sl.add(new CheckBoxSetting(BooleanSetting.MAIN_JIT_LOAD_STORE_PAIRED_OFF,
            R.string.debug_jitloadstorepairedoff, 0));
    sl.add(new CheckBoxSetting(BooleanSetting.MAIN_JIT_FLOATING_POINT_OFF,
            R.string.debug_jitfloatingpointoff, 0));
    sl.add(new CheckBoxSetting(BooleanSetting.MAIN_JIT_INTEGER_OFF, R.string.debug_jitintegeroff,
            0));
    sl.add(new CheckBoxSetting(BooleanSetting.MAIN_JIT_PAIRED_OFF, R.string.debug_jitpairedoff, 0));
    sl.add(new CheckBoxSetting(BooleanSetting.MAIN_JIT_SYSTEM_REGISTERS_OFF,
            R.string.debug_jitsystemregistersoff, 0));
    sl.add(new CheckBoxSetting(BooleanSetting.MAIN_JIT_BRANCH_OFF, R.string.debug_jitbranchoff, 0));
    sl.add(new CheckBoxSetting(BooleanSetting.MAIN_JIT_REGISTER_CACHE_OFF,
            R.string.debug_jitregistercacheoff, 0));
  }

  private void addStereoSettings(ArrayList<SettingsItem> sl)
  {
    sl.add(new SingleChoiceSetting(IntSetting.GFX_STEREO_MODE, R.string.stereoscopy_mode, 0,
            R.array.stereoscopyEntries, R.array.stereoscopyValues));
    sl.add(new IntSliderSetting(IntSetting.GFX_STEREO_DEPTH, R.string.stereoscopy_depth,
            R.string.stereoscopy_depth_description, 0, 100, "%"));
    sl.add(new IntSliderSetting(IntSetting.GFX_STEREO_CONVERGENCE_PERCENTAGE,
            R.string.stereoscopy_convergence, R.string.stereoscopy_convergence_description, 0, 200,
            "%"));
    sl.add(new CheckBoxSetting(BooleanSetting.GFX_STEREO_SWAP_EYES, R.string.stereoscopy_swap_eyes,
            R.string.stereoscopy_swap_eyes_description));
  }

  private void addGcPadSubSettings(ArrayList<SettingsItem> sl, int gcPadNumber, int gcPadType)
  {
    if (gcPadType == 1) // Emulated
    {
      sl.add(new HeaderSetting(R.string.generic_buttons, 0));
      sl.add(new InputBindingSetting(Settings.FILE_DOLPHIN, Settings.SECTION_BINDINGS,
              SettingsFile.KEY_GCBIND_A + gcPadNumber, R.string.button_a, mGameID));
      sl.add(new InputBindingSetting(Settings.FILE_DOLPHIN, Settings.SECTION_BINDINGS,
              SettingsFile.KEY_GCBIND_B + gcPadNumber, R.string.button_b, mGameID));
      sl.add(new InputBindingSetting(Settings.FILE_DOLPHIN, Settings.SECTION_BINDINGS,
              SettingsFile.KEY_GCBIND_X + gcPadNumber, R.string.button_x, mGameID));
      sl.add(new InputBindingSetting(Settings.FILE_DOLPHIN, Settings.SECTION_BINDINGS,
              SettingsFile.KEY_GCBIND_Y + gcPadNumber, R.string.button_y, mGameID));
      sl.add(new InputBindingSetting(Settings.FILE_DOLPHIN, Settings.SECTION_BINDINGS,
              SettingsFile.KEY_GCBIND_Z + gcPadNumber, R.string.button_z, mGameID));
      sl.add(new InputBindingSetting(Settings.FILE_DOLPHIN, Settings.SECTION_BINDINGS,
              SettingsFile.KEY_GCBIND_START + gcPadNumber, R.string.button_start, mGameID));

      sl.add(new HeaderSetting(R.string.controller_control, 0));
      sl.add(new InputBindingSetting(Settings.FILE_DOLPHIN, Settings.SECTION_BINDINGS,
              SettingsFile.KEY_GCBIND_CONTROL_UP + gcPadNumber, R.string.generic_up, mGameID));
      sl.add(new InputBindingSetting(Settings.FILE_DOLPHIN, Settings.SECTION_BINDINGS,
              SettingsFile.KEY_GCBIND_CONTROL_DOWN + gcPadNumber, R.string.generic_down, mGameID));
      sl.add(new InputBindingSetting(Settings.FILE_DOLPHIN, Settings.SECTION_BINDINGS,
              SettingsFile.KEY_GCBIND_CONTROL_LEFT + gcPadNumber, R.string.generic_left, mGameID));
      sl.add(new InputBindingSetting(Settings.FILE_DOLPHIN, Settings.SECTION_BINDINGS,
              SettingsFile.KEY_GCBIND_CONTROL_RIGHT + gcPadNumber, R.string.generic_right,
              mGameID));

      sl.add(new HeaderSetting(R.string.controller_c, 0));
      sl.add(new InputBindingSetting(Settings.FILE_DOLPHIN, Settings.SECTION_BINDINGS,
              SettingsFile.KEY_GCBIND_C_UP + gcPadNumber, R.string.generic_up, mGameID));
      sl.add(new InputBindingSetting(Settings.FILE_DOLPHIN, Settings.SECTION_BINDINGS,
              SettingsFile.KEY_GCBIND_C_DOWN + gcPadNumber, R.string.generic_down, mGameID));
      sl.add(new InputBindingSetting(Settings.FILE_DOLPHIN, Settings.SECTION_BINDINGS,
              SettingsFile.KEY_GCBIND_C_LEFT + gcPadNumber, R.string.generic_left, mGameID));
      sl.add(new InputBindingSetting(Settings.FILE_DOLPHIN, Settings.SECTION_BINDINGS,
              SettingsFile.KEY_GCBIND_C_RIGHT + gcPadNumber, R.string.generic_right, mGameID));

      sl.add(new HeaderSetting(R.string.controller_trig, 0));
      sl.add(new InputBindingSetting(Settings.FILE_DOLPHIN, Settings.SECTION_BINDINGS,
              SettingsFile.KEY_GCBIND_TRIGGER_L + gcPadNumber, R.string.trigger_left, mGameID));
      sl.add(new InputBindingSetting(Settings.FILE_DOLPHIN, Settings.SECTION_BINDINGS,
              SettingsFile.KEY_GCBIND_TRIGGER_R + gcPadNumber, R.string.trigger_right, mGameID));

      sl.add(new HeaderSetting(R.string.controller_dpad, 0));
      sl.add(new InputBindingSetting(Settings.FILE_DOLPHIN, Settings.SECTION_BINDINGS,
              SettingsFile.KEY_GCBIND_DPAD_UP + gcPadNumber, R.string.generic_up, mGameID));
      sl.add(new InputBindingSetting(Settings.FILE_DOLPHIN, Settings.SECTION_BINDINGS,
              SettingsFile.KEY_GCBIND_DPAD_DOWN + gcPadNumber, R.string.generic_down, mGameID));
      sl.add(new InputBindingSetting(Settings.FILE_DOLPHIN, Settings.SECTION_BINDINGS,
              SettingsFile.KEY_GCBIND_DPAD_LEFT + gcPadNumber, R.string.generic_left, mGameID));
      sl.add(new InputBindingSetting(Settings.FILE_DOLPHIN, Settings.SECTION_BINDINGS,
              SettingsFile.KEY_GCBIND_DPAD_RIGHT + gcPadNumber, R.string.generic_right, mGameID));


      sl.add(new HeaderSetting(R.string.emulation_control_rumble, 0));
      sl.add(new RumbleBindingSetting(Settings.FILE_DOLPHIN, Settings.SECTION_BINDINGS,
              SettingsFile.KEY_EMU_RUMBLE + gcPadNumber, R.string.emulation_control_rumble,
              mGameID));
    }
    else // Adapter
    {
      LegacyBooleanSetting rumble = new LegacyBooleanSetting(Settings.FILE_DOLPHIN,
              Settings.SECTION_INI_CORE, SettingsFile.KEY_GCADAPTER_RUMBLE + gcPadNumber, false);
      LegacyBooleanSetting bongo = new LegacyBooleanSetting(Settings.FILE_DOLPHIN,
              Settings.SECTION_INI_CORE, SettingsFile.KEY_GCADAPTER_BONGOS + gcPadNumber, false);

      sl.add(new CheckBoxSetting(rumble, R.string.gc_adapter_rumble,
              R.string.gc_adapter_rumble_description));
      sl.add(new CheckBoxSetting(bongo, R.string.gc_adapter_bongos,
              R.string.gc_adapter_bongos_description));
    }
  }

  private void addWiimoteSubSettings(ArrayList<SettingsItem> sl, int wiimoteNumber)
  {
    // Bindings use controller numbers 4-7 (0-3 are GameCube), but the extension setting uses 1-4.
    // But game specific extension settings are saved in their own profile. These profiles
    // do not have any way to specify the controller that is loaded outside of knowing the filename
    // of the profile that was loaded.
    AbstractStringSetting extension;
    final String defaultExtension = "None";
    if (mGameID.isEmpty())
    {
      extension = new LegacyStringSetting(Settings.FILE_WIIMOTE,
              Settings.SECTION_WIIMOTE + (wiimoteNumber - 3), SettingsFile.KEY_WIIMOTE_EXTENSION,
              defaultExtension);
    }
    else
    {
      extension = new WiimoteProfileStringSetting(mGameID, wiimoteNumber - 4,
              Settings.SECTION_PROFILE, SettingsFile.KEY_WIIMOTE_EXTENSION, defaultExtension);
    }

    sl.add(new StringSingleChoiceSetting(extension, R.string.wiimote_extensions, 0,
            R.array.wiimoteExtensionsEntries, R.array.wiimoteExtensionsValues,
            MenuTag.getWiimoteExtensionMenuTag(wiimoteNumber)));

    sl.add(new HeaderSetting(R.string.generic_buttons, 0));
    sl.add(new InputBindingSetting(Settings.FILE_DOLPHIN, Settings.SECTION_BINDINGS,
            SettingsFile.KEY_WIIBIND_A + wiimoteNumber, R.string.button_a, mGameID));
    sl.add(new InputBindingSetting(Settings.FILE_DOLPHIN, Settings.SECTION_BINDINGS,
            SettingsFile.KEY_WIIBIND_B + wiimoteNumber, R.string.button_b, mGameID));
    sl.add(new InputBindingSetting(Settings.FILE_DOLPHIN, Settings.SECTION_BINDINGS,
            SettingsFile.KEY_WIIBIND_1 + wiimoteNumber, R.string.button_one, mGameID));
    sl.add(new InputBindingSetting(Settings.FILE_DOLPHIN, Settings.SECTION_BINDINGS,
            SettingsFile.KEY_WIIBIND_2 + wiimoteNumber, R.string.button_two, mGameID));
    sl.add(new InputBindingSetting(Settings.FILE_DOLPHIN, Settings.SECTION_BINDINGS,
            SettingsFile.KEY_WIIBIND_MINUS + wiimoteNumber, R.string.button_minus, mGameID));
    sl.add(new InputBindingSetting(Settings.FILE_DOLPHIN, Settings.SECTION_BINDINGS,
            SettingsFile.KEY_WIIBIND_PLUS + wiimoteNumber, R.string.button_plus, mGameID));
    sl.add(new InputBindingSetting(Settings.FILE_DOLPHIN, Settings.SECTION_BINDINGS,
            SettingsFile.KEY_WIIBIND_HOME + wiimoteNumber, R.string.button_home, mGameID));

    sl.add(new HeaderSetting(R.string.wiimote_ir, 0));
    sl.add(new InputBindingSetting(Settings.FILE_DOLPHIN, Settings.SECTION_BINDINGS,
            SettingsFile.KEY_WIIBIND_IR_UP + wiimoteNumber, R.string.generic_up, mGameID));
    sl.add(new InputBindingSetting(Settings.FILE_DOLPHIN, Settings.SECTION_BINDINGS,
            SettingsFile.KEY_WIIBIND_IR_DOWN + wiimoteNumber, R.string.generic_down, mGameID));
    sl.add(new InputBindingSetting(Settings.FILE_DOLPHIN, Settings.SECTION_BINDINGS,
            SettingsFile.KEY_WIIBIND_IR_LEFT + wiimoteNumber, R.string.generic_left, mGameID));
    sl.add(new InputBindingSetting(Settings.FILE_DOLPHIN, Settings.SECTION_BINDINGS,
            SettingsFile.KEY_WIIBIND_IR_RIGHT + wiimoteNumber, R.string.generic_right, mGameID));
    sl.add(new InputBindingSetting(Settings.FILE_DOLPHIN, Settings.SECTION_BINDINGS,
            SettingsFile.KEY_WIIBIND_IR_FORWARD + wiimoteNumber, R.string.generic_forward,
            mGameID));
    sl.add(new InputBindingSetting(Settings.FILE_DOLPHIN, Settings.SECTION_BINDINGS,
            SettingsFile.KEY_WIIBIND_IR_BACKWARD + wiimoteNumber, R.string.generic_backward,
            mGameID));
    sl.add(new InputBindingSetting(Settings.FILE_DOLPHIN, Settings.SECTION_BINDINGS,
            SettingsFile.KEY_WIIBIND_IR_HIDE + wiimoteNumber, R.string.ir_hide, mGameID));

    sl.add(new HeaderSetting(R.string.wiimote_swing, 0));
    sl.add(new InputBindingSetting(Settings.FILE_DOLPHIN, Settings.SECTION_BINDINGS,
            SettingsFile.KEY_WIIBIND_SWING_UP + wiimoteNumber, R.string.generic_up, mGameID));
    sl.add(new InputBindingSetting(Settings.FILE_DOLPHIN, Settings.SECTION_BINDINGS,
            SettingsFile.KEY_WIIBIND_SWING_DOWN + wiimoteNumber, R.string.generic_down, mGameID));
    sl.add(new InputBindingSetting(Settings.FILE_DOLPHIN, Settings.SECTION_BINDINGS,
            SettingsFile.KEY_WIIBIND_SWING_LEFT + wiimoteNumber, R.string.generic_left, mGameID));
    sl.add(new InputBindingSetting(Settings.FILE_DOLPHIN, Settings.SECTION_BINDINGS,
            SettingsFile.KEY_WIIBIND_SWING_RIGHT + wiimoteNumber, R.string.generic_right, mGameID));
    sl.add(new InputBindingSetting(Settings.FILE_DOLPHIN, Settings.SECTION_BINDINGS,
            SettingsFile.KEY_WIIBIND_SWING_FORWARD + wiimoteNumber, R.string.generic_forward,
            mGameID));
    sl.add(new InputBindingSetting(Settings.FILE_DOLPHIN, Settings.SECTION_BINDINGS,
            SettingsFile.KEY_WIIBIND_SWING_BACKWARD + wiimoteNumber, R.string.generic_backward,
            mGameID));

    sl.add(new HeaderSetting(R.string.wiimote_tilt, 0));
    sl.add(new InputBindingSetting(Settings.FILE_DOLPHIN, Settings.SECTION_BINDINGS,
            SettingsFile.KEY_WIIBIND_TILT_FORWARD + wiimoteNumber, R.string.generic_forward,
            mGameID));
    sl.add(new InputBindingSetting(Settings.FILE_DOLPHIN, Settings.SECTION_BINDINGS,
            SettingsFile.KEY_WIIBIND_TILT_BACKWARD + wiimoteNumber, R.string.generic_backward,
            mGameID));
    sl.add(new InputBindingSetting(Settings.FILE_DOLPHIN, Settings.SECTION_BINDINGS,
            SettingsFile.KEY_WIIBIND_TILT_LEFT + wiimoteNumber, R.string.generic_left, mGameID));
    sl.add(new InputBindingSetting(Settings.FILE_DOLPHIN, Settings.SECTION_BINDINGS,
            SettingsFile.KEY_WIIBIND_TILT_RIGHT + wiimoteNumber, R.string.generic_right, mGameID));
    sl.add(new InputBindingSetting(Settings.FILE_DOLPHIN, Settings.SECTION_BINDINGS,
            SettingsFile.KEY_WIIBIND_TILT_MODIFIER + wiimoteNumber, R.string.tilt_modifier,
            mGameID));

    sl.add(new HeaderSetting(R.string.wiimote_shake, 0));
    sl.add(new InputBindingSetting(Settings.FILE_DOLPHIN, Settings.SECTION_BINDINGS,
            SettingsFile.KEY_WIIBIND_SHAKE_X + wiimoteNumber, R.string.shake_x, mGameID));
    sl.add(new InputBindingSetting(Settings.FILE_DOLPHIN, Settings.SECTION_BINDINGS,
            SettingsFile.KEY_WIIBIND_SHAKE_Y + wiimoteNumber, R.string.shake_y, mGameID));
    sl.add(new InputBindingSetting(Settings.FILE_DOLPHIN, Settings.SECTION_BINDINGS,
            SettingsFile.KEY_WIIBIND_SHAKE_Z + wiimoteNumber, R.string.shake_z, mGameID));

    sl.add(new HeaderSetting(R.string.controller_dpad, 0));
    sl.add(new InputBindingSetting(Settings.FILE_DOLPHIN, Settings.SECTION_BINDINGS,
            SettingsFile.KEY_WIIBIND_DPAD_UP + wiimoteNumber, R.string.generic_up, mGameID));
    sl.add(new InputBindingSetting(Settings.FILE_DOLPHIN, Settings.SECTION_BINDINGS,
            SettingsFile.KEY_WIIBIND_DPAD_DOWN + wiimoteNumber, R.string.generic_down, mGameID));
    sl.add(new InputBindingSetting(Settings.FILE_DOLPHIN, Settings.SECTION_BINDINGS,
            SettingsFile.KEY_WIIBIND_DPAD_LEFT + wiimoteNumber, R.string.generic_left, mGameID));
    sl.add(new InputBindingSetting(Settings.FILE_DOLPHIN, Settings.SECTION_BINDINGS,
            SettingsFile.KEY_WIIBIND_DPAD_RIGHT + wiimoteNumber, R.string.generic_right, mGameID));


    sl.add(new HeaderSetting(R.string.emulation_control_rumble, 0));
    sl.add(new RumbleBindingSetting(Settings.FILE_DOLPHIN, Settings.SECTION_BINDINGS,
            SettingsFile.KEY_EMU_RUMBLE + wiimoteNumber, R.string.emulation_control_rumble,
            mGameID));
  }

  private void addExtensionTypeSettings(ArrayList<SettingsItem> sl, int wiimoteNumber,
          int extentionType)
  {
    switch (extentionType)
    {
      case 1: // Nunchuk
        sl.add(new HeaderSetting(R.string.generic_buttons, 0));
        sl.add(new InputBindingSetting(Settings.FILE_DOLPHIN, Settings.SECTION_BINDINGS,
                SettingsFile.KEY_WIIBIND_NUNCHUK_C + wiimoteNumber, R.string.nunchuk_button_c,
                mGameID));
        sl.add(new InputBindingSetting(Settings.FILE_DOLPHIN, Settings.SECTION_BINDINGS,
                SettingsFile.KEY_WIIBIND_NUNCHUK_Z + wiimoteNumber, R.string.button_z, mGameID));

        sl.add(new HeaderSetting(R.string.generic_stick, 0));
        sl.add(new InputBindingSetting(Settings.FILE_DOLPHIN, Settings.SECTION_BINDINGS,
                SettingsFile.KEY_WIIBIND_NUNCHUK_UP + wiimoteNumber, R.string.generic_up, mGameID));
        sl.add(new InputBindingSetting(Settings.FILE_DOLPHIN, Settings.SECTION_BINDINGS,
                SettingsFile.KEY_WIIBIND_NUNCHUK_DOWN + wiimoteNumber, R.string.generic_down,
                mGameID));
        sl.add(new InputBindingSetting(Settings.FILE_DOLPHIN, Settings.SECTION_BINDINGS,
                SettingsFile.KEY_WIIBIND_NUNCHUK_LEFT + wiimoteNumber, R.string.generic_left,
                mGameID));
        sl.add(new InputBindingSetting(Settings.FILE_DOLPHIN, Settings.SECTION_BINDINGS,
                SettingsFile.KEY_WIIBIND_NUNCHUK_RIGHT + wiimoteNumber, R.string.generic_right,
                mGameID));

        sl.add(new HeaderSetting(R.string.wiimote_swing, 0));
        sl.add(new InputBindingSetting(Settings.FILE_DOLPHIN, Settings.SECTION_BINDINGS,
                SettingsFile.KEY_WIIBIND_NUNCHUK_SWING_UP + wiimoteNumber, R.string.generic_up,
                mGameID));
        sl.add(new InputBindingSetting(Settings.FILE_DOLPHIN, Settings.SECTION_BINDINGS,
                SettingsFile.KEY_WIIBIND_NUNCHUK_SWING_DOWN + wiimoteNumber, R.string.generic_down,
                mGameID));
        sl.add(new InputBindingSetting(Settings.FILE_DOLPHIN, Settings.SECTION_BINDINGS,
                SettingsFile.KEY_WIIBIND_NUNCHUK_SWING_LEFT + wiimoteNumber, R.string.generic_left,
                mGameID));
        sl.add(new InputBindingSetting(Settings.FILE_DOLPHIN, Settings.SECTION_BINDINGS,
                SettingsFile.KEY_WIIBIND_NUNCHUK_SWING_RIGHT + wiimoteNumber,
                R.string.generic_right, mGameID));
        sl.add(new InputBindingSetting(Settings.FILE_DOLPHIN, Settings.SECTION_BINDINGS,
                SettingsFile.KEY_WIIBIND_NUNCHUK_SWING_FORWARD + wiimoteNumber,
                R.string.generic_forward, mGameID));
        sl.add(new InputBindingSetting(Settings.FILE_DOLPHIN, Settings.SECTION_BINDINGS,
                SettingsFile.KEY_WIIBIND_NUNCHUK_SWING_BACKWARD + wiimoteNumber,
                R.string.generic_backward, mGameID));

        sl.add(new HeaderSetting(R.string.wiimote_tilt, 0));
        sl.add(new InputBindingSetting(Settings.FILE_DOLPHIN, Settings.SECTION_BINDINGS,
                SettingsFile.KEY_WIIBIND_NUNCHUK_TILT_FORWARD + wiimoteNumber,
                R.string.generic_forward, mGameID));
        sl.add(new InputBindingSetting(Settings.FILE_DOLPHIN, Settings.SECTION_BINDINGS,
                SettingsFile.KEY_WIIBIND_NUNCHUK_TILT_BACKWARD + wiimoteNumber,
                R.string.generic_backward, mGameID));
        sl.add(new InputBindingSetting(Settings.FILE_DOLPHIN, Settings.SECTION_BINDINGS,
                SettingsFile.KEY_WIIBIND_NUNCHUK_TILT_LEFT + wiimoteNumber, R.string.generic_left,
                mGameID));
        sl.add(new InputBindingSetting(Settings.FILE_DOLPHIN, Settings.SECTION_BINDINGS,
                SettingsFile.KEY_WIIBIND_NUNCHUK_TILT_RIGHT + wiimoteNumber, R.string.generic_right,
                mGameID));
        sl.add(new InputBindingSetting(Settings.FILE_DOLPHIN, Settings.SECTION_BINDINGS,
                SettingsFile.KEY_WIIBIND_NUNCHUK_TILT_MODIFIER + wiimoteNumber,
                R.string.tilt_modifier, mGameID));

        sl.add(new HeaderSetting(R.string.wiimote_shake, 0));
        sl.add(new InputBindingSetting(Settings.FILE_DOLPHIN, Settings.SECTION_BINDINGS,
                SettingsFile.KEY_WIIBIND_NUNCHUK_SHAKE_X + wiimoteNumber, R.string.shake_x,
                mGameID));
        sl.add(new InputBindingSetting(Settings.FILE_DOLPHIN, Settings.SECTION_BINDINGS,
                SettingsFile.KEY_WIIBIND_NUNCHUK_SHAKE_Y + wiimoteNumber, R.string.shake_y,
                mGameID));
        sl.add(new InputBindingSetting(Settings.FILE_DOLPHIN, Settings.SECTION_BINDINGS,
                SettingsFile.KEY_WIIBIND_NUNCHUK_SHAKE_Z + wiimoteNumber, R.string.shake_z,
                mGameID));
        break;
      case 2: // Classic
        sl.add(new HeaderSetting(R.string.generic_buttons, 0));
        sl.add(new InputBindingSetting(Settings.FILE_DOLPHIN, Settings.SECTION_BINDINGS,
                SettingsFile.KEY_WIIBIND_CLASSIC_A + wiimoteNumber, R.string.button_a, mGameID));
        sl.add(new InputBindingSetting(Settings.FILE_DOLPHIN, Settings.SECTION_BINDINGS,
                SettingsFile.KEY_WIIBIND_CLASSIC_B + wiimoteNumber, R.string.button_b, mGameID));
        sl.add(new InputBindingSetting(Settings.FILE_DOLPHIN, Settings.SECTION_BINDINGS,
                SettingsFile.KEY_WIIBIND_CLASSIC_X + wiimoteNumber, R.string.button_x, mGameID));
        sl.add(new InputBindingSetting(Settings.FILE_DOLPHIN, Settings.SECTION_BINDINGS,
                SettingsFile.KEY_WIIBIND_CLASSIC_Y + wiimoteNumber, R.string.button_y, mGameID));
        sl.add(new InputBindingSetting(Settings.FILE_DOLPHIN, Settings.SECTION_BINDINGS,
                SettingsFile.KEY_WIIBIND_CLASSIC_ZL + wiimoteNumber, R.string.classic_button_zl,
                mGameID));
        sl.add(new InputBindingSetting(Settings.FILE_DOLPHIN, Settings.SECTION_BINDINGS,
                SettingsFile.KEY_WIIBIND_CLASSIC_ZR + wiimoteNumber, R.string.classic_button_zr,
                mGameID));
        sl.add(new InputBindingSetting(Settings.FILE_DOLPHIN, Settings.SECTION_BINDINGS,
                SettingsFile.KEY_WIIBIND_CLASSIC_MINUS + wiimoteNumber, R.string.button_minus,
                mGameID));
        sl.add(new InputBindingSetting(Settings.FILE_DOLPHIN, Settings.SECTION_BINDINGS,
                SettingsFile.KEY_WIIBIND_CLASSIC_PLUS + wiimoteNumber, R.string.button_plus,
                mGameID));
        sl.add(new InputBindingSetting(Settings.FILE_DOLPHIN, Settings.SECTION_BINDINGS,
                SettingsFile.KEY_WIIBIND_CLASSIC_HOME + wiimoteNumber, R.string.button_home,
                mGameID));

        sl.add(new HeaderSetting(R.string.classic_leftstick, 0));
        sl.add(new InputBindingSetting(Settings.FILE_DOLPHIN, Settings.SECTION_BINDINGS,
                SettingsFile.KEY_WIIBIND_CLASSIC_LEFT_UP + wiimoteNumber, R.string.generic_up,
                mGameID));
        sl.add(new InputBindingSetting(Settings.FILE_DOLPHIN, Settings.SECTION_BINDINGS,
                SettingsFile.KEY_WIIBIND_CLASSIC_LEFT_DOWN + wiimoteNumber, R.string.generic_down,
                mGameID));
        sl.add(new InputBindingSetting(Settings.FILE_DOLPHIN, Settings.SECTION_BINDINGS,
                SettingsFile.KEY_WIIBIND_CLASSIC_LEFT_LEFT + wiimoteNumber, R.string.generic_left,
                mGameID));
        sl.add(new InputBindingSetting(Settings.FILE_DOLPHIN, Settings.SECTION_BINDINGS,
                SettingsFile.KEY_WIIBIND_CLASSIC_LEFT_RIGHT + wiimoteNumber, R.string.generic_right,
                mGameID));

        sl.add(new HeaderSetting(R.string.classic_rightstick, 0));
        sl.add(new InputBindingSetting(Settings.FILE_DOLPHIN, Settings.SECTION_BINDINGS,
                SettingsFile.KEY_WIIBIND_CLASSIC_RIGHT_UP + wiimoteNumber, R.string.generic_up,
                mGameID));
        sl.add(new InputBindingSetting(Settings.FILE_DOLPHIN, Settings.SECTION_BINDINGS,
                SettingsFile.KEY_WIIBIND_CLASSIC_RIGHT_DOWN + wiimoteNumber, R.string.generic_down,
                mGameID));
        sl.add(new InputBindingSetting(Settings.FILE_DOLPHIN, Settings.SECTION_BINDINGS,
                SettingsFile.KEY_WIIBIND_CLASSIC_RIGHT_LEFT + wiimoteNumber, R.string.generic_left,
                mGameID));
        sl.add(new InputBindingSetting(Settings.FILE_DOLPHIN, Settings.SECTION_BINDINGS,
                SettingsFile.KEY_WIIBIND_CLASSIC_RIGHT_RIGHT + wiimoteNumber,
                R.string.generic_right, mGameID));

        sl.add(new HeaderSetting(R.string.controller_trig, 0));
        sl.add(new InputBindingSetting(Settings.FILE_DOLPHIN, Settings.SECTION_BINDINGS,
                SettingsFile.KEY_WIIBIND_CLASSIC_TRIGGER_L + wiimoteNumber, R.string.trigger_left,
                mGameID));
        sl.add(new InputBindingSetting(Settings.FILE_DOLPHIN, Settings.SECTION_BINDINGS,
                SettingsFile.KEY_WIIBIND_CLASSIC_TRIGGER_R + wiimoteNumber, R.string.trigger_right,
                mGameID));

        sl.add(new HeaderSetting(R.string.controller_dpad, 0));
        sl.add(new InputBindingSetting(Settings.FILE_DOLPHIN, Settings.SECTION_BINDINGS,
                SettingsFile.KEY_WIIBIND_CLASSIC_DPAD_UP + wiimoteNumber, R.string.generic_up,
                mGameID));
        sl.add(new InputBindingSetting(Settings.FILE_DOLPHIN, Settings.SECTION_BINDINGS,
                SettingsFile.KEY_WIIBIND_CLASSIC_DPAD_DOWN + wiimoteNumber, R.string.generic_down,
                mGameID));
        sl.add(new InputBindingSetting(Settings.FILE_DOLPHIN, Settings.SECTION_BINDINGS,
                SettingsFile.KEY_WIIBIND_CLASSIC_DPAD_LEFT + wiimoteNumber, R.string.generic_left,
                mGameID));
        sl.add(new InputBindingSetting(Settings.FILE_DOLPHIN, Settings.SECTION_BINDINGS,
                SettingsFile.KEY_WIIBIND_CLASSIC_DPAD_RIGHT + wiimoteNumber, R.string.generic_right,
                mGameID));
        break;
      case 3: // Guitar
        sl.add(new HeaderSetting(R.string.guitar_frets, 0));
        sl.add(new InputBindingSetting(Settings.FILE_DOLPHIN, Settings.SECTION_BINDINGS,
                SettingsFile.KEY_WIIBIND_GUITAR_FRET_GREEN + wiimoteNumber, R.string.generic_green,
                mGameID));
        sl.add(new InputBindingSetting(Settings.FILE_DOLPHIN, Settings.SECTION_BINDINGS,
                SettingsFile.KEY_WIIBIND_GUITAR_FRET_RED + wiimoteNumber, R.string.generic_red,
                mGameID));
        sl.add(new InputBindingSetting(Settings.FILE_DOLPHIN, Settings.SECTION_BINDINGS,
                SettingsFile.KEY_WIIBIND_GUITAR_FRET_YELLOW + wiimoteNumber,
                R.string.generic_yellow, mGameID));
        sl.add(new InputBindingSetting(Settings.FILE_DOLPHIN, Settings.SECTION_BINDINGS,
                SettingsFile.KEY_WIIBIND_GUITAR_FRET_BLUE + wiimoteNumber, R.string.generic_blue,
                mGameID));
        sl.add(new InputBindingSetting(Settings.FILE_DOLPHIN, Settings.SECTION_BINDINGS,
                SettingsFile.KEY_WIIBIND_GUITAR_FRET_ORANGE + wiimoteNumber,
                R.string.generic_orange, mGameID));

        sl.add(new HeaderSetting(R.string.guitar_strum, 0));
        sl.add(new InputBindingSetting(Settings.FILE_DOLPHIN, Settings.SECTION_BINDINGS,
                SettingsFile.KEY_WIIBIND_GUITAR_STRUM_UP + wiimoteNumber, R.string.generic_up,
                mGameID));
        sl.add(new InputBindingSetting(Settings.FILE_DOLPHIN, Settings.SECTION_BINDINGS,
                SettingsFile.KEY_WIIBIND_GUITAR_STRUM_DOWN + wiimoteNumber, R.string.generic_down,
                mGameID));

        sl.add(new HeaderSetting(R.string.generic_buttons, 0));
        sl.add(new InputBindingSetting(Settings.FILE_DOLPHIN, Settings.SECTION_BINDINGS,
                SettingsFile.KEY_WIIBIND_GUITAR_MINUS + wiimoteNumber, R.string.button_minus,
                mGameID));
        sl.add(new InputBindingSetting(Settings.FILE_DOLPHIN, Settings.SECTION_BINDINGS,
                SettingsFile.KEY_WIIBIND_GUITAR_PLUS + wiimoteNumber, R.string.button_plus,
                mGameID));

        sl.add(new HeaderSetting(R.string.generic_stick, 0));
        sl.add(new InputBindingSetting(Settings.FILE_DOLPHIN, Settings.SECTION_BINDINGS,
                SettingsFile.KEY_WIIBIND_GUITAR_STICK_UP + wiimoteNumber, R.string.generic_up,
                mGameID));
        sl.add(new InputBindingSetting(Settings.FILE_DOLPHIN, Settings.SECTION_BINDINGS,
                SettingsFile.KEY_WIIBIND_GUITAR_STICK_DOWN + wiimoteNumber, R.string.generic_down,
                mGameID));
        sl.add(new InputBindingSetting(Settings.FILE_DOLPHIN, Settings.SECTION_BINDINGS,
                SettingsFile.KEY_WIIBIND_GUITAR_STICK_LEFT + wiimoteNumber, R.string.generic_left,
                mGameID));
        sl.add(new InputBindingSetting(Settings.FILE_DOLPHIN, Settings.SECTION_BINDINGS,
                SettingsFile.KEY_WIIBIND_GUITAR_STICK_RIGHT + wiimoteNumber, R.string.generic_right,
                mGameID));

        sl.add(new HeaderSetting(R.string.guitar_whammy, 0));
        sl.add(new InputBindingSetting(Settings.FILE_DOLPHIN, Settings.SECTION_BINDINGS,
                SettingsFile.KEY_WIIBIND_GUITAR_WHAMMY_BAR + wiimoteNumber, R.string.generic_right,
                mGameID));
        break;
      case 4: // Drums
        sl.add(new HeaderSetting(R.string.drums_pads, 0));
        sl.add(new InputBindingSetting(Settings.FILE_DOLPHIN, Settings.SECTION_BINDINGS,
                SettingsFile.KEY_WIIBIND_DRUMS_PAD_RED + wiimoteNumber, R.string.generic_red,
                mGameID));
        sl.add(new InputBindingSetting(Settings.FILE_DOLPHIN, Settings.SECTION_BINDINGS,
                SettingsFile.KEY_WIIBIND_DRUMS_PAD_YELLOW + wiimoteNumber, R.string.generic_yellow,
                mGameID));
        sl.add(new InputBindingSetting(Settings.FILE_DOLPHIN, Settings.SECTION_BINDINGS,
                SettingsFile.KEY_WIIBIND_DRUMS_PAD_BLUE + wiimoteNumber, R.string.generic_blue,
                mGameID));
        sl.add(new InputBindingSetting(Settings.FILE_DOLPHIN, Settings.SECTION_BINDINGS,
                SettingsFile.KEY_WIIBIND_DRUMS_PAD_GREEN + wiimoteNumber, R.string.generic_green,
                mGameID));
        sl.add(new InputBindingSetting(Settings.FILE_DOLPHIN, Settings.SECTION_BINDINGS,
                SettingsFile.KEY_WIIBIND_DRUMS_PAD_ORANGE + wiimoteNumber, R.string.generic_orange,
                mGameID));
        sl.add(new InputBindingSetting(Settings.FILE_DOLPHIN, Settings.SECTION_BINDINGS,
                SettingsFile.KEY_WIIBIND_DRUMS_PAD_BASS + wiimoteNumber, R.string.drums_pad_bass,
                mGameID));

        sl.add(new HeaderSetting(R.string.generic_stick, 0));
        sl.add(new InputBindingSetting(Settings.FILE_DOLPHIN, Settings.SECTION_BINDINGS,
                SettingsFile.KEY_WIIBIND_DRUMS_STICK_UP + wiimoteNumber, R.string.generic_up,
                mGameID));
        sl.add(new InputBindingSetting(Settings.FILE_DOLPHIN, Settings.SECTION_BINDINGS,
                SettingsFile.KEY_WIIBIND_DRUMS_STICK_DOWN + wiimoteNumber, R.string.generic_down,
                mGameID));
        sl.add(new InputBindingSetting(Settings.FILE_DOLPHIN, Settings.SECTION_BINDINGS,
                SettingsFile.KEY_WIIBIND_DRUMS_STICK_LEFT + wiimoteNumber, R.string.generic_left,
                mGameID));
        sl.add(new InputBindingSetting(Settings.FILE_DOLPHIN, Settings.SECTION_BINDINGS,
                SettingsFile.KEY_WIIBIND_DRUMS_STICK_RIGHT + wiimoteNumber, R.string.generic_right,
                mGameID));

        sl.add(new HeaderSetting(R.string.generic_buttons, 0));
        sl.add(new InputBindingSetting(Settings.FILE_DOLPHIN, Settings.SECTION_BINDINGS,
                SettingsFile.KEY_WIIBIND_DRUMS_MINUS + wiimoteNumber, R.string.button_minus,
                mGameID));
        sl.add(new InputBindingSetting(Settings.FILE_DOLPHIN, Settings.SECTION_BINDINGS,
                SettingsFile.KEY_WIIBIND_DRUMS_PLUS + wiimoteNumber, R.string.button_plus,
                mGameID));
        break;
      case 5: // Turntable
        sl.add(new HeaderSetting(R.string.generic_buttons, 0));
        sl.add(new InputBindingSetting(Settings.FILE_DOLPHIN, Settings.SECTION_BINDINGS,
                SettingsFile.KEY_WIIBIND_TURNTABLE_GREEN_LEFT + wiimoteNumber,
                R.string.turntable_button_green_left, mGameID));
        sl.add(new InputBindingSetting(Settings.FILE_DOLPHIN, Settings.SECTION_BINDINGS,
                SettingsFile.KEY_WIIBIND_TURNTABLE_RED_LEFT + wiimoteNumber,
                R.string.turntable_button_red_left, mGameID));
        sl.add(new InputBindingSetting(Settings.FILE_DOLPHIN, Settings.SECTION_BINDINGS,
                SettingsFile.KEY_WIIBIND_TURNTABLE_BLUE_LEFT + wiimoteNumber,
                R.string.turntable_button_blue_left, mGameID));
        sl.add(new InputBindingSetting(Settings.FILE_DOLPHIN, Settings.SECTION_BINDINGS,
                SettingsFile.KEY_WIIBIND_TURNTABLE_GREEN_RIGHT + wiimoteNumber,
                R.string.turntable_button_green_right, mGameID));
        sl.add(new InputBindingSetting(Settings.FILE_DOLPHIN, Settings.SECTION_BINDINGS,
                SettingsFile.KEY_WIIBIND_TURNTABLE_RED_RIGHT + wiimoteNumber,
                R.string.turntable_button_red_right, mGameID));
        sl.add(new InputBindingSetting(Settings.FILE_DOLPHIN, Settings.SECTION_BINDINGS,
                SettingsFile.KEY_WIIBIND_TURNTABLE_BLUE_RIGHT + wiimoteNumber,
                R.string.turntable_button_blue_right, mGameID));
        sl.add(new InputBindingSetting(Settings.FILE_DOLPHIN, Settings.SECTION_BINDINGS,
                SettingsFile.KEY_WIIBIND_TURNTABLE_MINUS + wiimoteNumber,
                R.string.button_minus, mGameID));
        sl.add(new InputBindingSetting(Settings.FILE_DOLPHIN, Settings.SECTION_BINDINGS,
                SettingsFile.KEY_WIIBIND_TURNTABLE_PLUS + wiimoteNumber,
                R.string.button_plus, mGameID));
        sl.add(new InputBindingSetting(Settings.FILE_DOLPHIN, Settings.SECTION_BINDINGS,
                SettingsFile.KEY_WIIBIND_TURNTABLE_EUPHORIA + wiimoteNumber,
                R.string.turntable_button_euphoria, mGameID));

        sl.add(new HeaderSetting(R.string.turntable_table_left, 0));
        sl.add(new InputBindingSetting(Settings.FILE_DOLPHIN, Settings.SECTION_BINDINGS,
                SettingsFile.KEY_WIIBIND_TURNTABLE_LEFT_LEFT + wiimoteNumber, R.string.generic_left,
                mGameID));
        sl.add(new InputBindingSetting(Settings.FILE_DOLPHIN, Settings.SECTION_BINDINGS,
                SettingsFile.KEY_WIIBIND_TURNTABLE_LEFT_RIGHT + wiimoteNumber,
                R.string.generic_right, mGameID));

        sl.add(new HeaderSetting(R.string.turntable_table_right, 0));
        sl.add(new InputBindingSetting(Settings.FILE_DOLPHIN, Settings.SECTION_BINDINGS,
                SettingsFile.KEY_WIIBIND_TURNTABLE_RIGHT_LEFT + wiimoteNumber,
                R.string.generic_left, mGameID));
        sl.add(new InputBindingSetting(Settings.FILE_DOLPHIN, Settings.SECTION_BINDINGS,
                SettingsFile.KEY_WIIBIND_TURNTABLE_RIGHT_RIGHT + wiimoteNumber,
                R.string.generic_right, mGameID));

        sl.add(new HeaderSetting(R.string.generic_stick, 0));
        sl.add(new InputBindingSetting(Settings.FILE_DOLPHIN, Settings.SECTION_BINDINGS,
                SettingsFile.KEY_WIIBIND_TURNTABLE_STICK_UP + wiimoteNumber, R.string.generic_up,
                mGameID));
        sl.add(new InputBindingSetting(Settings.FILE_DOLPHIN, Settings.SECTION_BINDINGS,
                SettingsFile.KEY_WIIBIND_TURNTABLE_STICK_DOWN + wiimoteNumber,
                R.string.generic_down, mGameID));
        sl.add(new InputBindingSetting(Settings.FILE_DOLPHIN, Settings.SECTION_BINDINGS,
                SettingsFile.KEY_WIIBIND_TURNTABLE_STICK_LEFT + wiimoteNumber,
                R.string.generic_left, mGameID));
        sl.add(new InputBindingSetting(Settings.FILE_DOLPHIN, Settings.SECTION_BINDINGS,
                SettingsFile.KEY_WIIBIND_TURNTABLE_STICK_RIGHT + wiimoteNumber,
                R.string.generic_right, mGameID));

        sl.add(new HeaderSetting(R.string.turntable_effect, 0));
        sl.add(new InputBindingSetting(Settings.FILE_DOLPHIN, Settings.SECTION_BINDINGS,
                SettingsFile.KEY_WIIBIND_TURNTABLE_EFFECT_DIAL + wiimoteNumber,
                R.string.turntable_effect_dial, mGameID));

        sl.add(new HeaderSetting(R.string.turntable_crossfade, 0));
        sl.add(new InputBindingSetting(Settings.FILE_DOLPHIN, Settings.SECTION_BINDINGS,
                SettingsFile.KEY_WIIBIND_TURNTABLE_CROSSFADE_LEFT + wiimoteNumber,
                R.string.generic_left, mGameID));
        sl.add(new InputBindingSetting(Settings.FILE_DOLPHIN, Settings.SECTION_BINDINGS,
                SettingsFile.KEY_WIIBIND_TURNTABLE_CROSSFADE_RIGHT + wiimoteNumber,
                R.string.generic_right, mGameID));
        break;
    }
  }

  private static int getLogVerbosityEntries()
  {
    // Value obtained from LOG_LEVELS in Common/Logging/Log.h
    if (NativeLibrary.GetMaxLogLevel() == 5)
    {
      return R.array.logVerbosityEntriesMaxLevelDebug;
    }
    else
    {
      return R.array.logVerbosityEntriesMaxLevelInfo;
    }
  }

  private static int getLogVerbosityValues()
  {
    // Value obtained from LOG_LEVELS in Common/Logging/Log.h
    if (NativeLibrary.GetMaxLogLevel() == 5)
    {
      return R.array.logVerbosityValuesMaxLevelDebug;
    }
    else
    {
      return R.array.logVerbosityValuesMaxLevelInfo;
    }
  }
}<|MERGE_RESOLUTION|>--- conflicted
+++ resolved
@@ -247,12 +247,6 @@
     sl.add(new CheckBoxSetting(BooleanSetting.MAIN_AUTO_DISC_CHANGE, R.string.auto_disc_change, 0));
     sl.add(new PercentSliderSetting(FloatSetting.MAIN_EMULATION_SPEED, R.string.speed_limit, 0, 0,
             200, "%"));
-<<<<<<< HEAD
-=======
-    sl.add(new CheckBoxSetting(BooleanSetting.MAIN_ANALYTICS_ENABLED, R.string.analytics, 0));
-    sl.add(new RunRunnable(R.string.analytics_new_id, 0, R.string.analytics_new_id_confirmation, 0,
-            NativeLibrary::GenerateNewStatisticsId));
->>>>>>> ba2fae81
     sl.add(new CheckBoxSetting(BooleanSetting.MAIN_ENABLE_SAVESTATES, R.string.enable_save_states,
             R.string.enable_save_states_description));
   }
