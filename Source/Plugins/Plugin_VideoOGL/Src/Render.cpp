--- conflicted
+++ resolved
@@ -732,17 +732,10 @@
 {
 	const int nBackbufferWidth = (int)OpenGL_GetBackbufferWidth();
 	const int nBackbufferHeight = (int)OpenGL_GetBackbufferHeight();
-<<<<<<< HEAD
-
-	glColor4f(((color>>16) & 0xff)/255.0f, ((color>> 8) & 0xff)/255.0f,
-		((color>> 0) & 0xff)/255.0f, ((color>>24) & 0xFF)/255.0f);
 
 	glEnable(GL_BLEND);
 	glBlendFunc(GL_SRC_ALPHA, GL_ONE_MINUS_SRC_ALPHA);
 
-=======
-	
->>>>>>> 399a6af6
 	s_pfont->printMultilineText(text,
 		left * 2.0f / (float)nBackbufferWidth - 1,
 		1 - top * 2.0f / (float)nBackbufferHeight,
